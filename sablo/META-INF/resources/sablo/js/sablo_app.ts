/// <reference path="../../../../typings/angularjs/angular.d.ts" />
/// <reference path="../../../../typings/sablo/sablo.d.ts" />
/// <reference path="../../../../typings/jquery/jquery.d.ts" />
/// <reference path="websocket.ts" />

namespace sablo_app { export class Model{}}

angular.module('sabloApp', ['webSocketModule', 'webStorageModule']).value("$sabloConstants", {
	modelChangeNotifier: "$modelChangeNotifier"
<<<<<<< HEAD
}).factory('$sabloApplication', function($rootScope: angular.IRootScopeService, $window: angular.IWindowService, $timeout: angular.ITimeoutService,
		$q: angular.IQService, $log: sablo.ILogService, $webSocket: sablo.IWebSocket, $sabloConverters: sablo.ISabloConverters,
		$sabloUtils: sablo.ISabloUtils, $sabloConstants: sablo.SabloConstants, webStorage,$websocketConstants,
		$typesRegistry: sablo.ITypesRegistry) {
=======
}).factory('$sabloApplication', function($rootScope: angular.IRootScopeService, $window: angular.IWindowService, $timeout: angular.ITimeoutService, $q: angular.IQService, $log: sablo.ILogService, $webSocket: sablo.IWebSocket, $sabloConverters: sablo.ISabloConverters, $sabloUtils: sablo.ISabloUtils, $sabloConstants: sablo.SabloConstants, webStorage) {
>>>>>>> 1826c215

	// close the connection to the server when application is unloaded
	$window.addEventListener('unload', function(event) {
        sessionStorage.removeItem('svy_session_lock');
		$webSocket.disconnect();
	});
    
    if (sessionStorage.getItem('svy_session_lock')) {
        webStorage.session.remove('windownr');
        webStorage.session.remove('clientnr');
        console.warn('Found a lock in session storage. The storage was cleared.');
    }

    sessionStorage.setItem('svy_session_lock', '1');

	var oldError = $window.console.error;
	var oldLog = $window.console.log;
	$window.console.log =  function(msg) {
		try
		{
			oldLog.apply($window.console, arguments);
			callService('consoleLogger', 'info', { message: msg }, true)
		}
		catch(e)
		{
			oldError.apply($window.console, [e]);
		}
	}
	
	$window.console.error =  function(msg) {
		try
		{
			oldError.apply($window.console, arguments);
			callService('consoleLogger', 'error', { message: msg }, true)
		}
		catch(e)
		{
			oldError.apply($window.console, [e]);
		}
	}
	
	var oldWarn = $window.console.warn;
	$window.console.warn =  function(msg) {
		try
		{
			oldWarn.apply($window.console, arguments);
			callService('consoleLogger', 'warn', { message: msg }, true)
		}
		catch(e)
		{
			oldError.apply($window.console, [e]);
		}
	}
	
	var oldInfo = $window.console.info;
	$window.console.info =  function(msg) {
		try
		{
			oldInfo.apply($window.console, arguments);
			callService('consoleLogger', 'info', { message: msg }, true)
		}
		catch(e)
		{
			oldError.apply($window.console, [e]);
		}
	}
	
	var oldDebug = $window.console.debug;
	$window.console.debug =  function(msg) {
		try
		{
			oldDebug.apply($window.console, arguments);
			callService('consoleLogger', 'debug', { message: msg }, true)
		}
		catch(e)
		{
			oldError.apply($window.console, [e]);
		}
	}
	
	$window.onerror = function(message, source, lineno, colno, error) {
		var msg = message + "\n" + source +":" + lineno +":" + colno + "\n" + error;
		callService('consoleLogger', 'error', { message: msg }, true)
	}
	// formName:[beanname:{property1:1,property2:"test"}] needs to be synced to and from server
	// this holds the form model with all the data, per form is this the "synced" view of the the IFormUI on the server 
	// (3 way binding)
	var currentFormUrl = null;
	var formStates: { [s: string]: sablo.FormState; } = {};
	var formStatesDynamicClientSideTypes = {};

	var locale = null;

	var deferredFormStates = {};
	var deferredFormStatesWithData = {};
	var getChangeNotifierGenerator = function(formName: string, beanName: string): sablo.PropertyChangeNotifierGeneratorFunction {
		return function(property: string) {
			return function() {
				// will be called by the custom property when it needs to send changes server size
				var beanModel = formStates[formName].model[beanName];
				sendChanges(beanModel[property], beanModel[property], formName, beanName, property);
			};
		};
	}

	/*
	 * Some code is interested in form state immediately after it's loaded/initialized (needsInitialData = false) in which case only some template values might be
	 * available and some code is interested in using form state only after it got the initialData (via "requestData"'s response) from server (needsInitialData = true)
	 */
	var getFormStateImpl = function(name, needsInitialData) {
		// TODO should we also keep track here of time passed? (a timeout that is cleared if it does get resolved) (if it's not loaded/initialized in X min just reject the deferredState)
		var deferredStates = needsInitialData ? deferredFormStatesWithData : deferredFormStates;
		var defered;
		if (deferredStates[name]) {
			defered = deferredStates[name];
		} else {
			defered = $q.defer()
			deferredStates[name] = defered;
		}
		var formState = formStates[name];
		if (formState && formState.resolved && !(formState.initializing && needsInitialData)) {
			defered.resolve(formStates[name]); // then handlers are called even if they are applied after it is resolved
			delete deferredStates[name];
		}
		return defered.promise;
	}

	var getFormState = function(name) {
		return getFormStateImpl(name, false);
	}

	var getFormStateWithData = function(name) {
		return getFormStateImpl(name, true);
	}

	var getComponentPropertyChange = function(now: any, prev: any, typeOfProperty: sablo.IType<any>, propertyName: string,
			scope: angular.IScope, propertyContext: sablo.IPropertyContext, changeNotifierGenerator: sablo.PropertyChangeNotifierGeneratorFunction) {
		var changes = {}
		if (!propertyName) throw new Error("propertyName should not be null here!");
		changes[propertyName] = $sabloConverters.convertFromClientToServer(now, typeOfProperty, prev, scope, propertyContext);
		
        // set/update change notifier just in case a new full value was set into a smart property type that needs a changeNotifier for that specific property 
		setChangeNotifierIfSmartProperty(now, propertyName, changeNotifierGenerator);
		
		return changes;
	}

	var getAllChanges = function(now: object, prev: object, dynamicTypes: object, scope: angular.IScope, propertyContextCreator: sablo.IPropertyContextCreator) {
		var changes = {}
		// first build up a list of all the properties both have.
		var fulllist = $sabloUtils.getCombinedPropertyNames(now, prev);
		var prop;

		for (prop in fulllist) {
			var changed;
			if (prev && now) {
				changed = $sabloUtils.isChanged(now[prop], prev[prop], dynamicTypes ? dynamicTypes[prop] : undefined)
			} else {
				changed = true; // true if just one of them is undefined; both cannot be undefined at this point if we are already iterating on combined property names
			}

			if (changed) {
				changes[prop] = now[prop];
			}
		}
		for (prop in changes) {
			changes[prop] = $sabloConverters.convertFromClientToServer(changes[prop], dynamicTypes[prop], prev ? prev[prop] : undefined, scope, propertyContextCreator.withPushToServerFor(prop));
		}
		return changes;
	};

	var sendChanges = function(now, prev, formname, beanname, propertyName) {
		var dynamicTypes = $sabloUtils.getInDepthProperty(formStatesDynamicClientSideTypes, formname, beanname);
		
		const formState = formStates[formname];
		const formScope = formState.getScope();
		const componentModel = formState.model[beanname];
		const componentSpec = $typesRegistry.getComponentSpecification($sabloUtils.getInDepthProperty(formStates, formname, "componentSpecNames", beanname));
		const propertyContextCreator = new sablo.typesRegistry.RootPropertyContextCreator(
				(propertyName: string) => { return componentModel ? componentModel[propertyName] : undefined },
				componentSpec);

		var changes: any;
		var propertyType: sablo.IType<any>;
		if (angular.isDefined(propertyName)) {
			// a component property; get it's type (either static or dynamic)
			propertyType = dynamicTypes[propertyName]; // try dynamic types for non-viewport props.
			if (!propertyType) { // try static types for props.
				if (componentSpec) propertyType = componentSpec.getPropertyType(propertyName);
			}

			changes = getComponentPropertyChange(now, prev, propertyType, propertyName, formScope, propertyContextCreator.withPushToServerFor(propertyName),
			             getChangeNotifierGenerator(formname, beanname));
		} else changes = getAllChanges(now, prev, dynamicTypes, formScope, propertyContextCreator); // probably for a form's own properties
		
		if (Object.getOwnPropertyNames(changes).length > 0) {
			// if this is a simple property change without any special client side type - then push the old value as well
			if (angular.isDefined(propertyName) && !propertyType) {
				var oldvalues = {};
				oldvalues[propertyName] = $sabloConverters.convertFromClientToServer(prev, undefined, undefined, formScope, propertyContextCreator.withPushToServerFor(propertyName)); // just for any default conversions
				callService('formService', 'dataPush', { formname: formname, beanname: beanname, changes: changes, oldvalues: oldvalues }, true)
			}
			else {
				callService('formService', 'dataPush', { formname: formname, beanname: beanname, changes: changes }, true)
			}

		}
	};
	
	const setChangeNotifierIfSmartProperty = function(propertyValue: any, propertyName: string, changeNotifierGenerator: sablo.PropertyChangeNotifierGeneratorFunction) {
        if (propertyValue && propertyValue[$sabloConverters.INTERNAL_IMPL] && propertyValue[$sabloConverters.INTERNAL_IMPL].setChangeNotifier) {
            // setChangeNotifier can be called now after the new client side type is applied (changeNotifierGenerator(key) will probably use the values in model and that has to point to the new value if reference was changed)
            // as setChangeNotifier on smart property types might end up calling the change notifier right away to announce it already has changes (because for example
            // the convertFromServerToClient on that property type above might have triggered some listener to the component that uses it which then requested
            // another thing from the property type and it then already has changes...) // TODO should we decouple this scenario? if we are still processing server to client changes when change notifier is called we could trigger the change notifier later/async for sending changes back to server...
            let changeNotfier = changeNotifierGenerator(propertyName);
            propertyValue[$sabloConverters.INTERNAL_IMPL].setChangeNotifier(changeNotfier);
            
            // we check for changes anyway in case a property type doesn't do it itself as described in the comment above
            if (propertyValue[$sabloConverters.INTERNAL_IMPL].isChanged && propertyValue[$sabloConverters.INTERNAL_IMPL].isChanged()) changeNotfier();
        }
    }

	var applyBeanData = function(beanModel: any, beanData: any, containerSize: any, changeNotifierGenerator: sablo.PropertyChangeNotifierGeneratorFunction,
			componentSpecName: string /*to access static client side types of comp*/, dynamicPropertyTypesHolder: object /*some types decide at runtime the type needed on client - for example dataprovider type could send date, and we keep that info here*/,
			componentScope: angular.IScope) {

		let componentSpec:sablo.IWebObjectSpecification = $typesRegistry.getComponentSpecification(componentSpecName); // get static client side types for this component - if it has any 
		const propertyContextCreator = new sablo.typesRegistry.RootPropertyContextCreator(
				(propertyName: string) => { return beanModel ? beanModel[propertyName] : undefined },
				componentSpec);

		// apply the new values and client side type conversions
		for (var key in beanData) {
			let oldModelValueForKey = beanModel[key];
			let propertyType = componentSpec?.getPropertyType(key); // get static client side type if any
			let oldTypeForKey = propertyType ? propertyType : dynamicPropertyTypesHolder[key];
			
			beanModel[key] = $sabloConverters.convertFromServerToClient(beanData[key], propertyType, oldModelValueForKey,
					dynamicPropertyTypesHolder, key, componentScope, propertyContextCreator.withPushToServerFor(key));
			
			if (!propertyType) propertyType = dynamicPropertyTypesHolder[key]; // get any new dynamic client side type - if needed

			if (propertyType) {
				// if the value changed and it wants to be in control of it's changes, or if the client side type for this value changed (thus possibly preparing an old value for being change-aware without changing the value reference)
				if (oldModelValueForKey !== beanModel[key] || oldTypeForKey !== propertyType)
				    setChangeNotifierIfSmartProperty(beanModel[key], key, changeNotifierGenerator);
			}
		}
		
		// if the model had a change notifier call it now after everything is set.
		var modelChangeFunction = beanModel[$sabloConstants.modelChangeNotifier];
		if (modelChangeFunction) {
			for (var key in beanData) {
				modelChangeFunction(key, beanModel[key]);
			}
		}
	}

	var updateScopeForState = function(formName: string, formScope: angular.IScope, state: sablo.FormState) {
		if (!state) state = formStates[formName];

		if (state && state.model) {
			for (var componentName in state.model) {
				if (componentName !== '') {
					const componentSpecName = state.componentSpecNames[componentName];
					const staticPropertyTypes = $typesRegistry.getComponentSpecification(componentSpecName); 
					const dynamicPropertyTypes = $sabloUtils.getInDepthProperty(formStatesDynamicClientSideTypes, formName, componentName);
					const componentModel = state.model[componentName];
					
					for (let propertyName in componentModel) {
						let typeOfProp = staticPropertyTypes?.getPropertyType(propertyName);
						if (!typeOfProp) typeOfProp =  dynamicPropertyTypes[propertyName];
						
						if (typeOfProp) typeOfProp.updateAngularScope(componentModel[propertyName], formScope); 
					}
				}
			}
		} else if (formScope) {
			$log.error("When updating scope - with non-null value state.model is undefined. This is unexpected...");
		} // recreateUI destroying it completely? or complete form unload? or maybe partial load in hidden div interrupted by real show of same form?
	}

	var wsSession: sablo.WSSession = null;
	function getSession(): sablo.WSSession {
		if (wsSession == null) throw "Session is not created yet, first call connect()";
		return wsSession;
	}

	var currentServiceCallCallbacks = []
	var currentServiceCallDone: boolean;
	var currentServiceCallWaiting = 0
	var currentServiceCallTimeouts;
	function addToCurrentServiceCall(func) {
		if (currentServiceCallWaiting == 0) {
			// No service call currently running, call the function now
			$timeout(function() { func.apply(); })
		}
		else {
			currentServiceCallCallbacks.push(func)
		}
	}

	function callServiceCallbacksWhenDone() {
		if (currentServiceCallDone || --currentServiceCallWaiting == 0) {
			currentServiceCallWaiting = 0
			currentServiceCallTimeouts.map(function(id) { return clearTimeout(id) })
			var tmp = currentServiceCallCallbacks
			currentServiceCallCallbacks = []
			tmp.map(function(func) { func.apply() })
		}
	}

	function markServiceCallDone(arg) {
		currentServiceCallDone = true;
		return arg;
	}

	function markServiceCallFailed(arg) {
		currentServiceCallDone = true;
		return $q.reject(arg);
	}

	function waitForServiceCallbacks(promise, times): angular.IPromise<any> {
		if (currentServiceCallWaiting > 0) {
			// Already waiting
			return promise
		}

		currentServiceCallDone = false
		currentServiceCallWaiting = times.length
		currentServiceCallTimeouts = times.map(function(t) { return setTimeout(callServiceCallbacksWhenDone, t) })
		return promise.then(markServiceCallDone, markServiceCallFailed)
	}

	function callService(serviceName:string, methodName:string, argsObject, async?:boolean): angular.IPromise<any> {
		var promise = getSession().callService(serviceName, methodName, argsObject, async)
		return async ? promise : waitForServiceCallbacks(promise, [100, 200, 500, 1000, 3000, 5000])
	}

	var getClientnr = function() {
		var clientnr = webStorage.session.get('clientnr')
		if (clientnr) {
			return clientnr;
		}
		return $webSocket.getURLParameter('clientnr');
	}
	
    var getSessionId = function() {
   	 console.log("deprecated api usage, use getClientNr()")
   	 return getClientnr();
   	}
   	
	var getWindowName = function() {
		return $webSocket.getURLParameter('windowname');
	}

	var getWindownr = function() {
		return webStorage.session.get('windownr');
	}

	var getWindowUrl = function(windowname: string) {
		return "index.html?windowname=" + encodeURIComponent(windowname) + "&clientnr=" + getClientnr();
	}

	var formResolver = null;
	var apiCallDeferredQueue = [];

	var wsSessionArgs = {
		context: "",
		queryArgs: {},
		websocketUri: ""
	};

	function hasResolvedFormState(name) {
		return typeof (formStates[name]) !== 'undefined' && formStates[name].resolved;
	}

	function hasFormStateWithData(name) {
		return typeof (formStates[name]) !== 'undefined' && !formStates[name].initializing && formStates[name].resolved;
	}
	
	return <sablo.ISabloApplication> {
		connect: function(context, queryArgs, websocketUri) {
			wsSessionArgs = {
				context: context,
				queryArgs: queryArgs,
				websocketUri: websocketUri
			};
<<<<<<< HEAD
			
            if ($webSocket.getURLParameter($websocketConstants.CLEAR_SESSION_PARAM) == 'true') {
                this.clearSabloInfo();
            }
            
=======
>>>>>>> 1826c215
			wsSession = $webSocket.connect(wsSessionArgs.context, [getClientnr(), getWindowName(), getWindownr()], wsSessionArgs.queryArgs, wsSessionArgs.websocketUri);

			wsSession.onMessageObject(function(msg, scopesToDigest) {
				// data got back from the server
				for (var formname in msg.forms) {
					var formState = formStates[formname];
					if (typeof (formState) == 'undefined') {
						// if the form is not there yet, wait for the form state.
						getFormState(formname).then(getFormMessageHandler(formname, msg),
							function(err) { $log.error("Error getting form state when trying to handle msg. from server: " + err); });
					} else {
						// if the form is there apply it directly so that it is there when the form is recreated
						getFormMessageHandler(formname, msg)(formState);
						if (formState.getScope) {
							var s = formState.getScope();
							if (s) scopesToDigest.putItem(s);
						}
					}
				}
				
				if (msg.clientnr) {
					webStorage.session.set("clientnr", msg.clientnr);
				}
				if (msg.windownr) {
					webStorage.session.set("windownr", msg.windownr);
				}
				if (msg.clientnr || msg.windownr) {
					// update the arguments on the reconnection websocket.
					$webSocket.setConnectionPathArguments([getClientnr(), getWindowName(), getWindownr()]);
				}
				
				if (msg.call) {
                    // this is a component API call; execute it
					// {"call":{"form":"product","element":"datatextfield1","api":"requestFocus","args":[arg1, arg2]}, // optionally "viewIndex":1 
					// }
					var call = msg.call;

					if ($log.debugEnabled) $log.debug("sbl * Received API call from server: '" + call.api + "' to form " + call.form + ", component " + (call.propertyPath ? call.propertyPath : call.bean));

					function getAPICallFunctionsAndComponentSpec(formState): { funcs: (...any) => any, componentSpec: sablo.IWebObjectSpecification } {
						let retVal;
						if (call.viewIndex != undefined) {
							// I think this viewIndex' is never used; it was probably intended for components with multiple rows targeted by the same component if it want to allow calling API on non-selected rows, but it is not used
							retVal = { funcs: formState.api[call.bean][call.viewIndex],
							           componentSpec: $typesRegistry.getComponentSpecification(formState.componentSpecNames[call.bean]) };
						}
						else if (call.propertyPath != undefined) {
							// handle nested components; the property path is an array of string or int keys going
							// through the form's model starting with the root bean name, then it's properties (that could be nested)
							// then maybe nested child properties and so on 
							let obj = formState.model;
							let pn;
							for (pn in call.propertyPath) obj = obj[call.propertyPath[pn]];
							retVal = { funcs: obj.api,
							           componentSpec: obj.componentDirectiveName };
						}
						else {
							retVal = { funcs: formState.api[call.bean],
							           componentSpec: $typesRegistry.getComponentSpecification(formState.componentSpecNames[call.bean]) };
						}
						return retVal;
					}

					function executeAPICall(apiFunctionsAndComponentSpec: { funcs: (...any) => any, componentSpec: sablo.IWebObjectSpecification }): any {
						var func = apiFunctionsAndComponentSpec.funcs ? apiFunctionsAndComponentSpec.funcs[call.api] : null;
						var returnValue: any;
						if (!func) {
							$log.warn("sbl * Bean " + (call.propertyPath ? call.propertyPath : call.bean) + " on form " + call.form + " did not provide the called api: " + call.api)
							returnValue = null;
						}
						else {
							if ($log.debugEnabled) $log.debug("sbl * Api call '" + call.api + "' to form " + call.form + ", component " + (call.propertyPath ? call.propertyPath : call.bean) + " will be called now.");
							
							// convert args
							(<any[]>call.args)?.forEach((val: any, i: number) =>  
								call.args[i] = $sabloConverters.convertFromServerToClient(val,
									apiFunctionsAndComponentSpec.componentSpec?.getApiFunction(call.api)?.getArgumentType(i),
									undefined, undefined, undefined, undefined, $sabloUtils.PROPERTY_CONTEXT_FOR_INCOMMING_ARGS_AND_RETURN_VALUES)); // api args do not keep dynamic types, should not add watches or be relative to a property context; at least this is how it is now
							
							// call API and make sure return value is also converted - if the API returns a value or a promise
							returnValue = $q.when(func.apply(apiFunctionsAndComponentSpec.funcs, call.args)).then(function(ret) {
								return $sabloConverters.convertFromClientToServer(ret, apiFunctionsAndComponentSpec.componentSpec?.getApiFunction(call.api)?.returnType,
								            undefined, undefined, $sabloUtils.PROPERTY_CONTEXT_FOR_OUTGOING_ARGS_AND_RETURN_VALUES);
							}, function(reason) {
								// error
								$log.error("sbl * Error (follows below) in in executing component Api call '" + call.api + "' to form " + call.form + ", component " + (call.propertyPath ? call.propertyPath : call.bean));
								$log.error(reason);
							});
						}
						return returnValue;
					};

					function executeAPICallInTimeout(formState, count, timeout) {
						return $timeout(function() {
							let apiFunctionsAndComponentSpec = getAPICallFunctionsAndComponentSpec(formState);
							if ($log.debugEnabled) $log.debug("sbl * Remaining wait cycles upon execution of API: '" + call.api + "' of form " + call.form + ", component " + (call.propertyPath ? call.propertyPath : call.bean) + ": " + count);
							if ((apiFunctionsAndComponentSpec.funcs && apiFunctionsAndComponentSpec.funcs[call.api]) || count < 1) {
								return executeAPICall(apiFunctionsAndComponentSpec);
							} else {
								return executeAPICallInTimeout(formState, count - 1, timeout)
							}
						}, timeout).then(function(result) {
							return result;
						}, function(err) {
							return $q.reject(err);
						});
					}

					var previousApiCallPromise = null;
					if (!call.delayUntilFormLoads) {
						// make sure normal and async API calls are called in the same sequence that they were called in server side JS
						if (apiCallDeferredQueue.length > 0) {
							previousApiCallPromise = apiCallDeferredQueue[apiCallDeferredQueue.length - 1].promise;
						}
						apiCallDeferredQueue.push($q.defer());
					} // else it's a delayed call which means it shouldn't force load (in hidden div) the form if not resolved nor should it block other APIs from execution; it just waits for form to resolve

					function resolveFormIfNeededAndExecuteAPICall() {
						if (!call.delayUntilFormLoads && formResolver != null && !hasResolvedFormState(call.form)) {
							// this means that the form was shown and is now hidden/destroyed; but we still must handle API call to it!
							// see if the form needs to be loaded;
							if ($log.debugEnabled) $log.debug("sbl * Api call '" + call.api + "' to unresolved form " + call.form + ", component " + (call.propertyPath ? call.propertyPath : call.bean) + "  will call prepareUnresolvedFormForUse.");
							formResolver.prepareUnresolvedFormForUse(call.form);
						}

						return getFormStateWithData(call.form).then(
							function(formState) {
								var apiFunctionsAndComponentSpec = getAPICallFunctionsAndComponentSpec(formState);
								if (apiFunctionsAndComponentSpec.funcs && apiFunctionsAndComponentSpec.funcs[call.api]) {
									return executeAPICall(apiFunctionsAndComponentSpec);
								} else {
									if ($log.debugEnabled) $log.debug("sbl * Waiting for API to be contributed before execution: '" + call.api + "' of form " + call.form + ", component " + (call.propertyPath ? call.propertyPath : call.bean));
									return executeAPICallInTimeout(formState, 10, 20);
								}
							},
							function(err) {
								$log.error("sbl * Error getting form state: " + err);
								return $q.reject("Error getting form state: " + err);
							}).finally(function() {
								if (!call.delayUntilFormLoads && apiCallDeferredQueue.length > 0) {
									apiCallDeferredQueue.shift().resolve();
								}
							});

					}

					if (previousApiCallPromise) {
						return previousApiCallPromise.then(
							function() {
								return resolveFormIfNeededAndExecuteAPICall();
							},
							function(err) {
								$log.error("sbl * Error waiting for api call execute " + err);
								return $q.reject(err);
							});
					}
					else {
						return resolveFormIfNeededAndExecuteAPICall();
					}
				}
			});

			function getFormMessageHandler(formname, msg) {
				return function(formState: sablo.FormState) {
					var formModel = formState.model;
					var newFormData = msg.forms[formname];
					var newFormProperties = newFormData['']; // form properties

					if (newFormProperties) {
						// currently what server side sends for the form itself doesn't need client side conversions 
						if (!formModel['']) formModel[''] = {};
						for (var p in newFormProperties) {
							formModel[''][p] = newFormProperties[p];
						}
					}

					var watchesRemoved = formState.removeWatches ? formState.removeWatches(newFormData) : false;
					try {
						for (var beanname in newFormData) {
							// copy over the changes, skip for form properties (beanname empty)
							if (beanname != '') {
								var beanDynamicTypesHolder = $sabloUtils.getOrCreateInDepthProperty(formStatesDynamicClientSideTypes, formname, beanname);
								applyBeanData(formModel[beanname], newFormData[beanname], formState.properties.designSize,
										getChangeNotifierGenerator(formname, beanname), formState.componentSpecNames[beanname], beanDynamicTypesHolder,
										formState.getScope ? formState.getScope() : undefined);
							}
						}
					}
					finally {
						if (watchesRemoved) {
							formState.addWatches(newFormData);
						}
					}
				}
			}

			return wsSession
		},

		contributeFormResolver: function(contributedFormResolver) {
			formResolver = contributedFormResolver;
		},

		getClientnr: getClientnr,
		getSessionId: getSessionId,
		getWindowName: getWindowName,
		getWindownr: getWindownr,
		getWindowUrl: getWindowUrl,

		// used by custom property component[] to implement nested component logic
		applyBeanData: applyBeanData,
		getComponentPropertyChange: getComponentPropertyChange,
		getAllChanges: getAllChanges,
		getChangeNotifierGenerator: getChangeNotifierGenerator,

		getFormState: getFormState,

		getFormStateWithData: getFormStateWithData,

		// this method should only be used to manipulate pre-resolve state if apps. need any; the returned form state if defined might not have any data in it or operational DOM/directives
		getFormStateEvenIfNotYetResolved: function(name) {
			return formStates[name];
		},

		getFormStatesDynamicClientSideTypes: function() { return formStatesDynamicClientSideTypes; },

		hasFormState: function(name) {
			return typeof (formStates[name]) !== 'undefined';
		},

		hasResolvedFormState: hasResolvedFormState,

		hasFormStateWithData: hasFormStateWithData,

		clearFormState: function(formName) {
			delete formStates[formName];
			delete formStatesDynamicClientSideTypes[formName];
		},
		
		clearSabloInfo:function (){
	        webStorage.session.remove('windownr');
	        webStorage.session.remove('clientnr');
		},

		initFormState: function(formName, beanDatas, componentSpecNames: { [componentName: string]: string }, formProperties, formScope, resolve) {
			var state = formStates[formName];
			// if the form is already initialized or if the beanDatas are not given, return that
			if (!state && beanDatas) {
				var model = {}
				var api = {}

				// init all the objects for the beans.
				state = formStates[formName] = { model: model, api: api, properties: formProperties, initializing: true, componentSpecNames: componentSpecNames };
				for (var beanName in beanDatas) {
					model[beanName] = new sablo_app.Model();
					api[beanName] = {};
				}
			}

			if (resolve || resolve === undefined) this.resolveFormState(formName, true); // this is used by pure sablo samples; Servoy will always NOT resolve here

			return state;
		},

		updateScopeForState: updateScopeForState,

		// form state has is now ready for use (even though it might not have initial data)
		resolveFormState: function(formName:string, skipTestResolving?:boolean):sablo.FormState {
			var formState = formStates[formName];
			if (!skipTestResolving && !formState.resolving) {
				if ($log.debugEnabled) $log.debug('sbl * form: ' + formName + ' was not in resolving state anymore when resolve was attempted...');
				if (deferredFormStates[formName]) $log.warn("Form " + formName + " has a deferredFormState; resolving denied/postponed though as the form is no longer in resolving state... It might resolve and execute deferred later.");
				//				if (deferredFormStates[formName]) deferredFormStates[formName].reject();
				//				delete deferredFormStates[formName];
				return null;
			}
			delete formState.resolving;
			formState.resolved = true;
			if (!formState.initializing) formState.addWatches(); // so it already got initial data a while ago - restore watches then
			if (deferredFormStates[formName]) {
				if (typeof (formState) !== 'undefined') deferredFormStates[formName].resolve(formState);
				delete deferredFormStates[formName];
			}
			if ($log.debugEnabled) $log.debug('sbl * Resolved form: ' + formName);
			return formState;
		},

		// form state has data but is not ready to be used (maybe it was hidden / temporarily with DOM disposed)
		unResolveFormState: function(formName) {
			if (formStates[formName]) {
				if ($log.debugEnabled) $log.debug('sbl * Unresolving form: ' + formName + ". Was: resolving=" + formStates[formName].resolving + ", resolved=" + formStates[formName].resolved);
				delete formStates[formName].resolving;
				delete formStates[formName].resolved;
			}
		},

		// requestDataCallback gets 2 parameters, the initalFormData and the currentFormState
		requestInitialData: function(formName, requestDataCallback) {
			var formState = formStates[formName];

			if (formState.initialDataRequested) return;
			formState.initialDataRequested = true;
			if ($log.debugEnabled) $log.debug('sbl * Requesting initial data: ' + formName);

			// send the special request initial data for this form 
			// this can also make the form (IFormUI instance) on the server if that is not already done
			callService('formService', 'requestData', { formname: formName }, false).then(function(initialFormData) {
				if ($log.debugEnabled) $log.debug('sbl * Initial data received: ' + formName);
				if (!formStates[formName]) {
					if ($log.debugEnabled) $log.debug('sbl * Initial data dropped; form state was completely removed meanwhile: ' + formName);
					return; // a recreateUI might have completely dropped the form state meanwhile so another initial data req. will follow when neeeded; this one can be discarded
				}
				// it is possible that the form was unresolved meanwhile; so get it nicely just in case we have to wait for it to be resolved again TODO should we force load it again using formResolver.prepareUnresolvedFormForUse(...)? (we used that at API calls but those are blocking on server)
				getFormState(formName).then(function(formState) {
					if ($log.debugEnabled) $log.debug('sbl * Applying initial data: ' + formName);
					initialFormData = initialFormData[0]; // ret value is an one item array
					if (initialFormData) {
						// if the formState is on the server but not here anymore, skip it. 
						// this can happen with a refresh on the browser.
						if (typeof (formState) == 'undefined') return;

						var formModel = formState.model;
						var initialFormProperties = initialFormData['']; // form properties
						if (initialFormProperties) {
							// currently what server side sends for properties of the form itself doesn't need client side conversions/types
							if (!formModel['']) formModel[''] = {};
							for (var p in initialFormProperties) {
								formModel[''][p] = initialFormProperties[p];
							}
						}

						for (var beanname in initialFormData) {
							// copy over the initialData, skip for form properties (beanname empty) as they were already dealt with
							if (beanname != '') {
								var beanDynamicTypesHolder = $sabloUtils.getOrCreateInDepthProperty(formStatesDynamicClientSideTypes, formName, beanname);
								applyBeanData(formModel[beanname], initialFormData[beanname], formState.properties.designSize, getChangeNotifierGenerator(formName, beanname), formState.componentSpecNames[beanname], beanDynamicTypesHolder, formState.getScope());
							}
						}
					}

					formState.addWatches();
					delete formState.initializing;
					delete formState.initialDataRequested;

					if (deferredFormStatesWithData[formName]) {
						if (typeof (formStates[formName]) !== 'undefined') deferredFormStatesWithData[formName].resolve(formStates[formName]);
						delete deferredFormStatesWithData[formName];
					}

					if (deferredFormStates[formName]) {
						// this should never happen cause at this point that defer should already have been executed and removed (when the form got resolved)
						$log.warn('sbl * form: ' + formName + ' had deferred form states when receiving initial data. Resolving those as well...');
						if (typeof (formStates[formName]) !== 'undefined') deferredFormStates[formName].resolve(formStates[formName]);
						delete deferredFormStates[formName];
					}

					if (requestDataCallback) {
						requestDataCallback(initialFormData, formState);
					}
				},
					function(err) {
						$log.error("Error getting form state: " + err);
					});
			},
				function(err) {
					$log.error("Error requesting form data: " + err);
				});
		},

		sendChanges: sendChanges,
		callService: callService,
		addToCurrentServiceCall: addToCurrentServiceCall,

		getExecutor: function(formName) {
			return {
				on: function(beanName, eventName, property/* this arg seems to never be used */, args, rowId) {
					var onFunction = function(formState) {
						// this is onaction, onfocuslost which is really configured in the html so it really 
						// is something that goes to the server
						const componentSpec = $typesRegistry.getComponentSpecification($sabloUtils.getInDepthProperty(formState, "componentSpecNames", beanName));
						const handlerSpec = componentSpec?.getHandler(eventName);
						var newargs = $sabloUtils.getEventArgs(args, eventName, handlerSpec);
						var data = {}
						if (property) { // TODO remove this arg completely
							throw new Error("sbl * unexpected legacy arg 'property' on getExecutor().on()...");
						}
						var cmd = { formname: formName, beanname: beanName, event: eventName, args: newargs, changes: data }
						if (rowId) cmd['rowId'] = rowId
						return callService('formService', 'executeEvent', cmd, false).then((retVal) => {
							return $sabloConverters.convertFromServerToClient(retVal, handlerSpec?.returnType,
							         undefined, undefined, undefined, undefined, $sabloUtils.PROPERTY_CONTEXT_FOR_INCOMMING_ARGS_AND_RETURN_VALUES);							
						});
					};
					if(hasFormStateWithData(formName)) {
						return onFunction(formStates[formName]);
					}
					else {
						return getFormStateWithData(formName).then(function(formState) {
								return onFunction(formState);
							},
							function(err) {
								$log.error("Error getting form state: " + err);
							});
					}
				}
			}
		},
		getLanguageAndCountryFromBrowser: function() {
			var langAndCountry;
			var browserLanguages = $window.navigator['languages'];
			// this returns first one of the languages array if the browser supports this (Chrome and FF) else it falls back to language or userLanguage (IE, and IE seems to return the right one from there)
			if (browserLanguages && browserLanguages.length > 0) {
				langAndCountry = browserLanguages[0];
				if (browserLanguages.length > 1 && langAndCountry.indexOf('-') === -1
					&& browserLanguages[1].indexOf(langAndCountry + '-') == 0) {
					// if the first language in the list doesn't specify country, see if the following one is the same language but with a country specified (for example browser could give a list of "en", "en-GB", ...)
					langAndCountry = browserLanguages[1];
				}
			} else {
				langAndCountry = ($window.navigator.language || $window.navigator['userLanguage']);
			}
			// in some weird scenario in firefox is not set, default it to en
			if (!langAndCountry) langAndCountry = 'en';
			return langAndCountry;
		},
		getLocale: function() {
			if (!locale) {
				var langAndCountry = this.getLanguageAndCountryFromBrowser();
				var array = langAndCountry.split("-");
				locale = { language: array[0], country: array[1], full: langAndCountry };
			}
			return locale;
		},
		setLocale: function(loc) {
			locale = loc;
		},
		// Get the current form url, when not set yet start getting it from the server (when fetch is not false)
		getCurrentFormUrl: function(fetch) {
			if (currentFormUrl == null && fetch != false) {
				// not set yet, fetch from server
				currentFormUrl = ""
				callService('formService', 'getCurrentFormUrl', null, false)
					.then(function(url) {
						currentFormUrl = url;
					}, function(url) {
						currentFormUrl = null;
					});
				return null;
			}
			return currentFormUrl == "" ? null : currentFormUrl;
		},

		// set current form url, push to server when push is not false
		setCurrentFormUrl: function(url, push) {
			currentFormUrl = url
			if (push != false) callService('formService', 'setCurrentFormUrl', { url: url }, true);
		}
	}
}).filter('trustAsHtml', ['$sce', function($sce: angular.ISCEService) {
	return function(input: string, trustAsHtml?: boolean) {
		if (input && trustAsHtml) {
			return $sce.trustAsHtml('' + input);
		}
		return input;
	};
}])

	//IMPORTANT: always add a sablo-tabseq directive with sablo-tabseq-config="{root: true}" to $rootScope element
	//- when sablo-tabseq-config="{container: true}" is used (same for 'root: true'), no real tabindex property will be set on the DOM element, it's only for grouping child sablo-tabseq
	//- this directive requires full jquery to be loaded before angular.js; jQuery lite that ships with angular doesn't
	//have trigger() that bubbles up; if needed that could be implemented using triggerHandler, going from parent to parent
	//- note: -2 means an element and it's children should be skipped by tabsequence
	.directive('sabloTabseq', ['$parse', '$timeout', function($parse: angular.IParseService, $timeout: angular.ITimeoutService) {
		return {
			restrict: 'A',

			controller: function($scope: angular.IScope, $element: JQuery, $attrs: angular.IAttributes) {
				// called by angular in parents first then in children
				var designTabSeq = $parse($attrs['sabloTabseq'])($scope);
				if (!designTabSeq) designTabSeq = 0;
				var config = $parse($attrs['sabloTabseqConfig'])($scope);
				var tabSeqCallback = $parse($attrs['sablotabseqcallback']);

				var designChildIndexToArrayPosition = {};
				var designChildTabSeq = []; // contains ordered numbers that will be keys in 'runtimeChildIndexes'; can have duplicates
				var runtimeChildIndexes = {}; // map designChildIndex[i] -> runtimeIndex for child or designChildIndex[i] -> [runtimeIndex1, runtimeIndex2] in case there are multiple equal design time indexes
				var runtimeIndex; // initialized a bit lower
				var initializing = true;
				var isEnabled = true;

				function recalculateChildRuntimeIndexesStartingAt(posInDesignArray /*inclusive*/, triggeredByParent) {
					if (designTabSeq === -2) return;

					if (!isEnabled || runtimeIndex.startIndex === -1) {

						runtimeIndex.nextAvailableIndex = runtimeIndex.startIndex;
						runtimeIndex.startIndex = -1;
					}
					else if (designTabSeq === 0) {
						// this element doesn't set any tabIndex attribute (default behavior)
						runtimeIndex.nextAvailableIndex = runtimeIndex.startIndex;
						runtimeIndex.startIndex = 0;
					}
					else if (runtimeIndex.startIndex === 0) {
						runtimeIndex.nextAvailableIndex = 0;
					}
					else if (runtimeIndex.nextAvailableIndex === -1) {
						var reservedGap = (config && config.reservedGap) ? config.reservedGap : 0;
						runtimeIndex.nextAvailableIndex = runtimeIndex.startIndex + reservedGap;
					}

					if (posInDesignArray === 0) updateCurrentDomElTabIndex();

					var recalculateStartIndex = runtimeIndex.startIndex;
					if (posInDesignArray > 0 && posInDesignArray - 1 < designChildTabSeq.length) {
						var runtimeCI = runtimeChildIndexes[designChildTabSeq[posInDesignArray - 1]]; // this can be an array in case of multiple equal design indexes being siblings
						recalculateStartIndex = runtimeCI.push ? runtimeCI[runtimeCI.length - 1].nextAvailableIndex : runtimeCI.nextAvailableIndex;
					}

					for (var i = posInDesignArray; i < designChildTabSeq.length; i++) {
						var childRuntimeIndex = runtimeChildIndexes[designChildTabSeq[i]];
						if (childRuntimeIndex.push) {
							// multiple equal design time indexes as siblings
							var max = recalculateStartIndex;
							for (var k in childRuntimeIndex) {
								childRuntimeIndex[k].startIndex = recalculateStartIndex;
								childRuntimeIndex[k].recalculateChildRuntimeIndexesStartingAt(0, true); // call recalculate on whole child; normally it only makes sense for same index siblings if they are not themselfes containers, just apply the given value
								if (max < childRuntimeIndex[k].nextAvailableIndex)
									max = childRuntimeIndex[k].nextAvailableIndex;
							}
							recalculateStartIndex = max;
						} else {
							childRuntimeIndex.startIndex = recalculateStartIndex;
							childRuntimeIndex.recalculateChildRuntimeIndexesStartingAt(0, true); // call recalculate on whole child
							recalculateStartIndex = childRuntimeIndex.nextAvailableIndex;
						}
					}

					if (initializing) initializing = undefined; // it's now considered initialized as first runtime index caluculation is done

					var parentRecalculateNeeded;
					if (runtimeIndex.startIndex !== 0 && runtimeIndex.startIndex !== -1) {
						var ownTabIndexBump = hasOwnTabIndex() ? 1 : 0;
						parentRecalculateNeeded = (runtimeIndex.nextAvailableIndex < recalculateStartIndex + ownTabIndexBump);
						var reservedGap = (config && config.reservedGap) ? config.reservedGap : 0;
						if (parentRecalculateNeeded) runtimeIndex.nextAvailableIndex = recalculateStartIndex + reservedGap + ownTabIndexBump;
					} else {
						// start index 0 means default (no tabIndex attr. set)
						parentRecalculateNeeded = false;
					}

					// if this container now needs more tab indexes than it was reserved; a recalculate on parent needs to be triggered in this case
					if (parentRecalculateNeeded && !triggeredByParent) $element.parent().trigger("recalculatePSTS", [designTabSeq]);
				}

				function hasOwnTabIndex() {
					return (!config || !(config.container || config.root));
				}

				function updateCurrentDomElTabIndex() {
					if (hasOwnTabIndex()) {
						if (runtimeIndex.startIndex !== 0)
						{	
							$attrs.$set('tabindex', runtimeIndex.startIndex);
						}
						else 
						{	
							$attrs.$set('tabindex', undefined);
						}
						if (tabSeqCallback)
						{
							tabSeqCallback($scope, {$tabindex : (runtimeIndex.startIndex !== 0 ? runtimeIndex.startIndex : undefined)});
						}	
					}
				}

				// runtime index -1 == SKIP focus traversal in browser
				// runtime index  0 == DEFAULT == design tab seq 0 (not tabIndex attr set to element or it's children)
				runtimeIndex = { startIndex: -1, nextAvailableIndex: -1, recalculateChildRuntimeIndexesStartingAt: recalculateChildRuntimeIndexesStartingAt };
				updateCurrentDomElTabIndex(); // -1 runtime initially for all (in case some node in the tree has -2 design (skip) and children have >= 0, at runtime all children should be excluded as wel)

				// handle event: Child Servoy Tab Sequence registered
				function registerChildHandler(event, designChildIndex, runtimeChildIndex) {
					if (designTabSeq == -2 || designChildIndex == -2) return false;

					// insert it sorted
					var posInDesignArray = 0;
					for (var tz = 0; tz < designChildTabSeq.length && designChildTabSeq[tz] < designChildIndex; tz++) {
						posInDesignArray = tz + 1;
					}
					if (posInDesignArray === designChildTabSeq.length || designChildTabSeq[posInDesignArray] > designChildIndex) {
						designChildTabSeq.splice(posInDesignArray, 0, designChildIndex);

						// always keep in designChildIndexToArrayPosition[i] the first occurrance of design index i in the sorted designChildTabSeq array
						for (var tz = posInDesignArray; tz < designChildTabSeq.length; tz++) {
							designChildIndexToArrayPosition[designChildTabSeq[tz]] = tz;
						}
						runtimeChildIndexes[designChildIndex] = runtimeChildIndex;
					} else {
						// its == that means that we have dupliate design indexes; we treat this special - all same design index children as a list in one runtime index array cell
						if (!runtimeChildIndexes[designChildIndex].push) {
							runtimeChildIndexes[designChildIndex] = [runtimeChildIndexes[designChildIndex]];
						}
						runtimeChildIndexes[designChildIndex].push(runtimeChildIndex);
					}

					return false;
				}
				$element.on("registerCSTS", registerChildHandler);

				function unregisterChildHandler(event, designChildIndex, runtimeChildIndex) {
					if (designTabSeq == -2 || designChildIndex == -2) return false;

					var posInDesignArray = designChildIndexToArrayPosition[designChildIndex];
					if (angular.isDefined(posInDesignArray)) {
						var keyInRuntimeArray = designChildTabSeq[posInDesignArray];
						var multipleEqualDesignValues = runtimeChildIndexes[keyInRuntimeArray].push;
						if (!multipleEqualDesignValues) {
							delete designChildIndexToArrayPosition[designChildIndex];
							for (var tmp in designChildIndexToArrayPosition) {
								if (designChildIndexToArrayPosition[tmp] > posInDesignArray) designChildIndexToArrayPosition[tmp]--;
							}
							designChildTabSeq.splice(posInDesignArray, 1);
							delete runtimeChildIndexes[keyInRuntimeArray];
						} else {
							runtimeChildIndexes[keyInRuntimeArray].splice(runtimeChildIndexes[keyInRuntimeArray].indexOf(runtimeChildIndex), 1);
							if (runtimeChildIndexes[keyInRuntimeArray].length == 1) runtimeChildIndexes[keyInRuntimeArray] = runtimeChildIndexes[keyInRuntimeArray][0];
						}
					}
					return false;
				}
				$element.on("unregisterCSTS", unregisterChildHandler);

				// handle event: child tree was now linked or some child needs extra indexes; runtime indexes can be computed starting at the given child;
				// recalculate Parent Servoy Tab Sequence
				function recalculateIndexesHandler(event, designChildIndex, initialRootRecalculate) {
					if (designTabSeq == -2 || designChildIndex == -2) return false;

					if (!initializing) {
						// a new child is ready/linked; recalculate tab indexes for it and after it
						var startIdx = (designChildIndexToArrayPosition && designChildIndexToArrayPosition[designChildIndex] != undefined) ? designChildIndexToArrayPosition[designChildIndex] : 0;
						recalculateChildRuntimeIndexesStartingAt(startIdx, false);
					} else if (initialRootRecalculate) {
						// this is $rootScope (one $parent extra cause the directive creates it); we always assume a sabloTabseq directive is bound to it;
						// now that it is linked we can do initial calculation of tre
						runtimeIndex.startIndex = runtimeIndex.nextAvailableIndex = 1;
						recalculateChildRuntimeIndexesStartingAt(0, true);
					} // else wait for parent tabSeq directives to get linked as well

					return false;
				}
				$element.on("recalculatePSTS", recalculateIndexesHandler);

				var deregisterAttrObserver = $scope.$watch($attrs['sabloTabseq'], function(newDesignTabSeq) {
					if (designTabSeq !== newDesignTabSeq && !(config && config.root)) {
						if (designTabSeq != -2) $element.parent().trigger("unregisterCSTS", [designTabSeq, runtimeIndex]);
						designTabSeq = newDesignTabSeq;
						if (!designTabSeq) designTabSeq = 0;
						runtimeIndex.startIndex = -1;
						runtimeIndex.nextAvailableIndex = -1;
						initializing = true;

						if (designTabSeq != -2) {
							$element.parent().trigger("registerCSTS", [designTabSeq, runtimeIndex]);
							$element.parent().trigger("recalculatePSTS", [designTabSeq]); // here we could send [0] instead of [designTabSeq] - it would potentially calculate more but start again from first parent available index, not higher index (the end user behavior being the same)
						} else {
							updateCurrentDomElTabIndex(); // -1 runtime
						}
					}
				});

				function disableTabseq() {
					isEnabled = false;
					recalculateChildRuntimeIndexesStartingAt(0, true);
					return false;
				}
				$element.on("disableTabseq", disableTabseq);

				function enableTabseq() {
					isEnabled = true;
					$element.parent().trigger("recalculatePSTS", [0]);
					return false;
				}
				$element.on("enableTabseq", enableTabseq);

				if (designTabSeq != -2 && !(config && config.root)) {
					if ($element.parent().length === 0) {
						var elementWatch = $scope.$watch(function() { return $element.parent().length }, function(newValue) {
							if (newValue == 1) {
								$element.parent().trigger("registerCSTS", [designTabSeq, runtimeIndex]);
								elementWatch();
							}
						});
					}
					else {
						$element.parent().trigger("registerCSTS", [designTabSeq, runtimeIndex]);
					}

					function destroyHandler(event) {
						// unregister current tabSeq from parent tabSeq container
						$element.parent().trigger("unregisterCSTS", [designTabSeq, runtimeIndex]);

						// clean-up listeners in timeout, because in case of a container
						// if we would removed it now, the children would call unregister to
						// the wrong container (the parent of the correct container)
						$timeout(function() {
							$element.off("registerCSTS", registerChildHandler);
							$element.off("unregisterCSTS", unregisterChildHandler);
							$element.off("recalculatePSTS", recalculateIndexesHandler);
						}, 0);
						deregDestroy();
						deregisterAttrObserver();

						return false;
					}
					var deregDestroy = $scope.$on("$destroy", destroyHandler); // I don't use here $element.on("$destroy"... because uigrid reuses it's row divs, and that event gets called but the DOM element continues to be used, just changes tabIndex attribute... and the this directive's controller/link doesn't get called again 
				}
			},

			link: function(scope: angular.IScope, element: JQuery, attrs: angular.IAttributes) {
				// called by angular in children first, then in parents
				var config = $parse(attrs['sabloTabseqConfig'])(scope);

				// check to see if this is the top-most tabSeq container
				if (config && config.root) {
					// it's root tab seq container (so no parent); just emit on self to do initial tree calculation
					element.trigger("recalculatePSTS", [0, true]);
				} else {
					var designTabSeq = $parse(attrs['sabloTabseq'])(scope);
					if (designTabSeq != -2) {
						if (element.parent().length === 0) {
							var elementWatch = scope.$watch(function() { return element.parent().length }, function(newValue) {
								if (newValue == 1) {
									element.parent().trigger("recalculatePSTS", [designTabSeq ? designTabSeq : 0]);
									elementWatch();
								}
							});
						}
						else {
							element.parent().trigger("recalculatePSTS", [designTabSeq ? designTabSeq : 0]);
						}
					}
				}
			}

		};
	}]).run(function($sabloConverters: sablo.ISabloConverters, $typesRegistry: sablo.ITypesRegistry) {
		// configure Date type but don't overwrite it when there is already a registered object.
		$typesRegistry.registerGlobalType('Date', {
			
	        fromServerToClient(serverJSONValue: any, currentClientValue: Date, componentScope: angular.IScope, propertyContext: sablo.IPropertyContext): Date {
				return typeof (serverJSONValue) === "number" ? new Date(serverJSONValue) : serverJSONValue;
	        },
	        
	        fromClientToServer(newClientData: any, oldClientData: Date, scope: angular.IScope, propertyContext: sablo.IPropertyContext): any {
				if (newClientData === 0) return newClientData;
				if (!newClientData) return null;

				var r = newClientData;
				if (typeof newClientData === 'string') r = new Date(newClientData);
				if (typeof newClientData === 'number') return r;
				if (isNaN(r.getTime())) throw new Error("Invalid date/time value: " + newClientData);
				return r.getTime();
	        },
	        
	        updateAngularScope(clientValue: Date, componentScope: angular.IScope): void {
				// nothing to do here
	        }
	        
		}, true);

		// other small types can be added here
	});<|MERGE_RESOLUTION|>--- conflicted
+++ resolved
@@ -7,14 +7,10 @@
 
 angular.module('sabloApp', ['webSocketModule', 'webStorageModule']).value("$sabloConstants", {
 	modelChangeNotifier: "$modelChangeNotifier"
-<<<<<<< HEAD
 }).factory('$sabloApplication', function($rootScope: angular.IRootScopeService, $window: angular.IWindowService, $timeout: angular.ITimeoutService,
 		$q: angular.IQService, $log: sablo.ILogService, $webSocket: sablo.IWebSocket, $sabloConverters: sablo.ISabloConverters,
-		$sabloUtils: sablo.ISabloUtils, $sabloConstants: sablo.SabloConstants, webStorage,$websocketConstants,
+		$sabloUtils: sablo.ISabloUtils, $sabloConstants: sablo.SabloConstants, webStorage,
 		$typesRegistry: sablo.ITypesRegistry) {
-=======
-}).factory('$sabloApplication', function($rootScope: angular.IRootScopeService, $window: angular.IWindowService, $timeout: angular.ITimeoutService, $q: angular.IQService, $log: sablo.ILogService, $webSocket: sablo.IWebSocket, $sabloConverters: sablo.ISabloConverters, $sabloUtils: sablo.ISabloUtils, $sabloConstants: sablo.SabloConstants, webStorage) {
->>>>>>> 1826c215
 
 	// close the connection to the server when application is unloaded
 	$window.addEventListener('unload', function(event) {
@@ -25,7 +21,7 @@
     if (sessionStorage.getItem('svy_session_lock')) {
         webStorage.session.remove('windownr');
         webStorage.session.remove('clientnr');
-        console.warn('Found a lock in session storage. The storage was cleared.');
+        $log.warn('Found a lock in session storage. The storage was cleared.');
     }
 
     sessionStorage.setItem('svy_session_lock', '1');
@@ -404,14 +400,6 @@
 				queryArgs: queryArgs,
 				websocketUri: websocketUri
 			};
-<<<<<<< HEAD
-			
-            if ($webSocket.getURLParameter($websocketConstants.CLEAR_SESSION_PARAM) == 'true') {
-                this.clearSabloInfo();
-            }
-            
-=======
->>>>>>> 1826c215
 			wsSession = $webSocket.connect(wsSessionArgs.context, [getClientnr(), getWindowName(), getWindownr()], wsSessionArgs.queryArgs, wsSessionArgs.websocketUri);
 
 			wsSession.onMessageObject(function(msg, scopesToDigest) {
