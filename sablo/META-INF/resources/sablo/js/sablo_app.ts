/// <reference path="../../../../typings/angularjs/angular.d.ts" />
/// <reference path="../../../../typings/sablo/sablo.d.ts" />
/// <reference path="../../../../typings/jquery/jquery.d.ts" />

namespace sablo_app { export class Model{}}

angular.module('sabloApp', ['webSocketModule', 'webStorageModule']).value("$sabloConstants", {
	modelChangeNotifier: "$modelChangeNotifier"
}).factory('$sabloApplication', function($rootScope: angular.IRootScopeService, $window: angular.IWindowService, $timeout: angular.ITimeoutService, $q: angular.IQService, $log: sablo.ILogService, $webSocket: sablo.IWebSocket, $sabloConverters: sablo.ISabloConverters, $sabloUtils: sablo.ISabloUtils, $sabloConstants: sablo.SabloConstants, webStorage,$websocketConstants) {

	// close the connection to the server when application is unloaded
	$window.addEventListener('unload', function(event) {
		$webSocket.disconnect();
	});

	var oldLog = $window.console.log;
	$window.console.log =  function(msg) {
		try
		{
			oldLog.apply($window.console, arguments);
			callService('consoleLogger', 'info', { message: msg }, true)
		}
		catch(e)
		{
			//ignore for now
		}
	}
	
	var oldError = $window.console.error;
	$window.console.error =  function(msg) {
		try
		{
			oldError.apply($window.console, arguments);
			callService('consoleLogger', 'error', { message: msg }, true)
		}
		catch(e)
		{
			//ignore for now
		}
	}
	
	var oldWarn = $window.console.warn;
	$window.console.warn =  function(msg) {
		try
		{
			oldWarn.apply($window.console, arguments);
			callService('consoleLogger', 'warn', { message: msg }, true)
		}
		catch(e)
		{
			//ignore for now
		}
	}
	
	var oldInfo = $window.console.info;
	$window.console.info =  function(msg) {
		try
		{
			oldInfo.apply($window.console, arguments);
			callService('consoleLogger', 'info', { message: msg }, true)
		}
		catch(e)
		{
			//ignore for now
		}
	}
	
	var oldDebug = $window.console.debug;
	$window.console.debug =  function(msg) {
		try
		{
			oldDebug.apply($window.console, arguments);
			callService('consoleLogger', 'debug', { message: msg }, true)
		}
		catch(e)
		{
			//ignore for now
		}
	}
	
	$window.onerror = function(message, source, lineno, colno, error) {
		var msg = message + "\n" + source +":" + lineno +":" + colno + "\n" + error;
		callService('consoleLogger', 'error', { message: msg }, true)
	}
	// formName:[beanname:{property1:1,property2:"test"}] needs to be synced to and from server
	// this holds the form model with all the data, per form is this the "synced" view of the the IFormUI on the server 
	// (3 way binding)
	var currentFormUrl = null;
	var formStates: { [s: string]: sablo.FormState; } = {};
	var formStatesConversionInfo = {};

	var locale = null;

	var deferredFormStates = {};
	var deferredFormStatesWithData = {};
	var getChangeNotifierGenerator = function(formName: string, beanName: string) {
		return function(property: string) {
			return function() {
				// will be called by the custom property when it needs to send changes server size
				var beanModel = formStates[formName].model[beanName];
				sendChanges(beanModel[property], beanModel[property], formName, beanName, property);
			};
		};
	}

	/*
	 * Some code is interested in form state immediately after it's loaded/initialized (needsInitialData = false) in which case only some template values might be
	 * available and some code is interested in using form state only after it got the initialData (via "requestData"'s response) from server (needsInitialData = true)
	 */
	var getFormStateImpl = function(name, needsInitialData) {
		// TODO should we also keep track here of time passed? (a timeout that is cleared if it does get resolved) (if it's not loaded/initialized in X min just reject the deferredState)
		var deferredStates = needsInitialData ? deferredFormStatesWithData : deferredFormStates;
		var defered;
		if (deferredStates[name]) {
			defered = deferredStates[name];
		} else {
			defered = $q.defer()
			deferredStates[name] = defered;
		}
		var formState = formStates[name];
		if (formState && formState.resolved && !(formState.initializing && needsInitialData)) {
			defered.resolve(formStates[name]); // then handlers are called even if they are applied after it is resolved
			delete deferredStates[name];
		}
		return defered.promise;
	}

	var getFormState = function(name) {
		return getFormStateImpl(name, false);
	}

	var getFormStateWithData = function(name) {
		return getFormStateImpl(name, true);
	}

	var getComponentChanges = function(now, prev, beanConversionInfo, parentSize, property) {
		var changes = {}
		if (property) {
			if (beanConversionInfo && beanConversionInfo[property]) changes[property] = $sabloConverters.convertFromClientToServer(now, beanConversionInfo[property], prev);
			else changes[property] = $sabloUtils.convertClientObject(now)
		} else {
			// first build up a list of all the properties both have.
			var fulllist = $sabloUtils.getCombinedPropertyNames(now, prev);
			var prop;

			for (prop in fulllist) {
				var changed;
				if (prev && now) {
					changed = $sabloUtils.isChanged(now[prop], prev[prop], beanConversionInfo ? beanConversionInfo[prop] : undefined)
				} else {
					changed = true; // true if just one of them is undefined; both cannot be undefined at this point if we are already iterating on combined property names
				}

				if (changed) {
					changes[prop] = now[prop];
				}
			}
			for (prop in changes) {
				if (beanConversionInfo && beanConversionInfo[prop]) changes[prop] = $sabloConverters.convertFromClientToServer(changes[prop], beanConversionInfo[prop], prev ? prev[prop] : undefined);
				else changes[prop] = $sabloUtils.convertClientObject(changes[prop])
			}
		}
		return changes;
	};

	var sendChanges = function(now, prev, formname, beanname, property) {
		var beanConversionInfo = $sabloUtils.getInDepthProperty(formStatesConversionInfo, formname, beanname);

		var changes = getComponentChanges(now, prev, beanConversionInfo, formStates[formname].properties.designSize, property);
		if (Object.getOwnPropertyNames(changes).length > 0) {
			// if this is a simple property change without any special conversions then then push the old value.
			if (angular.isDefined(property) && !(beanConversionInfo && beanConversionInfo[property])) {
				var oldvalues = {};
				oldvalues[property] = $sabloUtils.convertClientObject(prev)
				callService('formService', 'dataPush', { formname: formname, beanname: beanname, changes: changes, oldvalues: oldvalues }, true)
			}
			else {
				callService('formService', 'dataPush', { formname: formname, beanname: beanname, changes: changes }, true)
			}

		}
	};

	var applyBeanData = function(beanModel, beanData, containerSize, changeNotifierGenerator, beanConversionInfo, newConversionInfo, componentScope) {

		if (newConversionInfo) { // then means beanConversionInfo should also be defined - we assume that
			// beanConversionInfo will be granularly updated in the loop below
			// (to not drop other property conversion info when only one property is being applied granularly to the bean)
			beanData = $sabloConverters.convertFromServerToClient(beanData, newConversionInfo, beanModel, componentScope, function(propertyName: string) { return beanModel ? beanModel[propertyName] : beanModel });
		}

		for (var key in beanData) {
			// remember conversion info for when it will be sent back to server - it might need special conversion as well
			if (newConversionInfo && newConversionInfo[key]) {
				// if the value changed and it wants to be in control of it's changes, or if the conversion info for this value changed (thus possibly preparing an old value for being change-aware without changing the value reference)
				if ((beanModel[key] !== beanData[key] || beanConversionInfo[key] !== newConversionInfo[key])
					&& beanData[key] && beanData[key][$sabloConverters.INTERNAL_IMPL] && beanData[key][$sabloConverters.INTERNAL_IMPL].setChangeNotifier) {
					beanData[key][$sabloConverters.INTERNAL_IMPL].setChangeNotifier(changeNotifierGenerator(key));
				}
				beanConversionInfo[key] = newConversionInfo[key];
			} else if (beanConversionInfo && angular.isDefined(beanConversionInfo[key])) delete beanConversionInfo[key]; // this prop. no longer has conversion info!

			// also make location and size available in model
			beanModel[key] = beanData[key];
		}
		// if the model had a change notifier call it now after everything is set.
		var modelChangeFunction = beanModel[$sabloConstants.modelChangeNotifier];
		if (modelChangeFunction) {
			for (var key in beanData) {
				modelChangeFunction(key, beanModel[key]);
			}
		}
	}

	var updateScopeForState = function(formName: string, formScope: angular.IScope, state: sablo.FormState) {
		if (!state) state = formStates[formName];

		if (state && state.model) {
			for (var componentName in state.model) {
				if (componentName !== '') {
					$sabloConverters.updateAngularScope(state.model[componentName],
						$sabloUtils.getInDepthProperty(formStatesConversionInfo, formName, componentName), formScope);
				}
			}
		} else if (formScope) {
			$log.error("When updating scope - with non-null value state.model is undefined. This is unexpected...");
		} // recreateUI destroying it completely? or complete form unload? or maybe partial load in hidden div interrupted by real show of same form?
	}

	var wsSession: sablo.WSSession = null;
	function getSession(): sablo.WSSession {
		if (wsSession == null) throw "Session is not created yet, first call connect()";
		return wsSession;
	}

	var currentServiceCallCallbacks = []
	var currentServiceCallDone;
	var currentServiceCallWaiting = 0
	var currentServiceCallTimeouts;
	function addToCurrentServiceCall(func) {
		if (currentServiceCallWaiting == 0) {
			// No service call currently running, call the function now
			$timeout(function() { func.apply(); })
		}
		else {
			currentServiceCallCallbacks.push(func)
		}
	}

	function callServiceCallbacksWhenDone() {
		if (currentServiceCallDone || --currentServiceCallWaiting == 0) {
			currentServiceCallWaiting = 0
			currentServiceCallTimeouts.map(function(id) { return clearTimeout(id) })
			var tmp = currentServiceCallCallbacks
			currentServiceCallCallbacks = []
			tmp.map(function(func) { func.apply() })
		}
	}

	function markServiceCallDone(arg) {
		currentServiceCallDone = true;
		return arg;
	}

	function markServiceCallFailed(arg) {
		currentServiceCallDone = true;
		return $q.reject(arg);
	}

	function waitForServiceCallbacks(promise, times) {
		if (currentServiceCallWaiting > 0) {
			// Already waiting
			return promise
		}

		currentServiceCallDone = false
		currentServiceCallWaiting = times.length
		currentServiceCallTimeouts = times.map(function(t) { return setTimeout(callServiceCallbacksWhenDone, t) })
		return promise.then(markServiceCallDone, markServiceCallFailed)
	}

	function callService(serviceName:string, methodName:string, argsObject, async?:boolean) {
		var promise = getSession().callService(serviceName, methodName, argsObject, async)
		return async ? promise : waitForServiceCallbacks(promise, [100, 200, 500, 1000, 3000, 5000])
	}

	var getClientnr = function() {
		var clientnr = webStorage.session.get('clientnr')
		if (clientnr) {
			return clientnr;
		}
		return $webSocket.getURLParameter('clientnr');
	}
	var getWindowName = function() {
		return $webSocket.getURLParameter('windowname');
	}

	// RAGTEST rename, maak volgnr
	var getWindowId = function() {
		return webStorage.session.get('windowid');
	}

	var getWindowUrl = function(windowname: string) {
		return "index.html?windowname=" + encodeURIComponent(windowname) + "&clientnr=" + getClientnr();
	}

	var formResolver = null;
	var apiCallDeferredQueue = [];

	var wsSessionArgs = {
		context: "",
		queryArgs: {},
		websocketUri: ""
	};

	function hasResolvedFormState(name) {
		return typeof (formStates[name]) !== 'undefined' && formStates[name].resolved;
	}

	function hasFormStateWithData(name) {
		return typeof (formStates[name]) !== 'undefined' && !formStates[name].initializing && formStates[name].resolved;
	}
	
	return <sablo.ISabloApplication>{
		connect: function(context, queryArgs, websocketUri) {
			wsSessionArgs = {
				context: context,
				queryArgs: queryArgs,
				websocketUri: websocketUri
			};
		   if($webSocket.getURLParameter($websocketConstants.CLEAR_SESSION_PARAM) == 'true'){
	            this.clearSabloSession();
	       }
			wsSession = $webSocket.connect(wsSessionArgs.context, [getClientnr(), getWindowName(), getWindowId()], wsSessionArgs.queryArgs, wsSessionArgs.websocketUri);

			wsSession.onMessageObject(function(msg, conversionInfo, scopesToDigest) {
				// data got back from the server
				for (var formname in msg.forms) {
					var formState = formStates[formname];
					if (typeof (formState) == 'undefined') {
						// if the form is not there yet, wait for the form state.
						getFormState(formname).then(getFormMessageHandler(formname, msg, conversionInfo),
							function(err) { $log.error("Error getting form state when trying to handle msg. from server: " + err); });
					} else {
						// if the form is there apply it directly so that it is there when the form is recreated
						getFormMessageHandler(formname, msg, conversionInfo)(formState);
						if (formState.getScope) {
							var s = formState.getScope();
							if (s) scopesToDigest.putItem(s);
						}
					}
				}

				if (conversionInfo && conversionInfo.call) msg.call = $sabloConverters.convertFromServerToClient(msg.call, conversionInfo.call, undefined, undefined, undefined);
<<<<<<< HEAD
				
				
				if (msg.clientnr) {
					webStorage.session.add("clientnr", msg.clientnr);
=======

				if (msg.sessionid) {
					webStorage.session.set("sessionid", msg.sessionid);
>>>>>>> d3692b5b
				}
				// RAGTEST rename, maak volgnr
				if (msg.windowid) {
					webStorage.session.set("windowid", msg.windowid);
				}
				if (msg.clientnr || msg.windowid) {
					// update the arguments on the reconnection websocket.
					$webSocket.setConnectionPathArguments([getClientnr(), getWindowName(), getWindowId()]);
				}
				
				if (msg.call) {
					// {"call":{"form":"product","element":"datatextfield1","api":"requestFocus","args":[arg1, arg2]}, // optionally "viewIndex":1 
					// "{ svy_types : {product: {datatextfield1: {0: "Date"}}} }
					var call = msg.call;

					if ($log.debugEnabled) $log.debug("sbl * Received API call from server: '" + call.api + "' to form " + call.form + ", component " + (call.propertyPath ? call.propertyPath : call.bean));

					function getAPICallFunctions(formState) {
						var funcThis;
						if (call.viewIndex != undefined) {
							// I think this viewIndex' is never used; it was probably intended for components with multiple rows targeted by the same component if it want to allow calling API on non-selected rows, but it is not used
							funcThis = formState.api[call.bean][call.viewIndex];
						}
						else if (call.propertyPath != undefined) {
							// handle nested components; the property path is an array of string or int keys going
							// through the form's model starting with the root bean name, then it's properties (that could be nested)
							// then maybe nested child properties and so on 
							var obj = formState.model;
							var pn;
							for (pn in call.propertyPath) obj = obj[call.propertyPath[pn]];
							funcThis = obj.api;
						}
						else {
							funcThis = formState.api[call.bean];
						}
						return funcThis;
					}

					function executeAPICall(apiCallFunctions) {
						var func = apiCallFunctions ? apiCallFunctions[call.api] : null;
						var returnValue;
						if (!func) {
							$log.warn("sbl * Bean " + (call.propertyPath ? call.propertyPath : call.bean) + " on form " + call.form + " did not provide the called api: " + call.api)
							returnValue = null;
						}
						else {
							if ($log.debugEnabled) $log.debug("sbl * Api call '" + call.api + "' to form " + call.form + ", component " + (call.propertyPath ? call.propertyPath : call.bean) + " will be called now.");
							returnValue = func.apply(apiCallFunctions, call.args);
						}
						return returnValue;
					};

					function executeAPICallInTimeout(formState, count, timeout) {
						return $timeout(function() {
							var apiFunctions = getAPICallFunctions(formState);
							if ($log.debugEnabled) $log.debug("sbl * Remaining wait cycles upon execution of API: '" + call.api + "' of form " + call.form + ", component " + (call.propertyPath ? call.propertyPath : call.bean) + ": " + count);
							if ((apiFunctions && apiFunctions[call.api]) || count < 1) {
								return executeAPICall(apiFunctions);
							} else {
								return executeAPICallInTimeout(formState, count - 1, timeout)
							}
						}, timeout).then(function(result) {
							return result;
						}, function(err) {
							return $q.reject(err);
						});
					}

					var previousApiCallPromise = null;
					if (!call.delayUntilFormLoads) {
						// make sure normal and async API calls are called in the same sequence that they were called in server side JS
						if (apiCallDeferredQueue.length > 0) {
							previousApiCallPromise = apiCallDeferredQueue[apiCallDeferredQueue.length - 1].promise;
						}
						apiCallDeferredQueue.push($q.defer());
					} // else it's a delayed call which means it shouldn't force load (in hidden div) the form if not resolved nor should it block other APIs from execution; it just waits for form to resolve

					function resolveFormIfNeededAndExecuteAPICall() {
						if (!call.delayUntilFormLoads && formResolver != null && !hasResolvedFormState(call.form)) {
							// this means that the form was shown and is now hidden/destroyed; but we still must handle API call to it!
							// see if the form needs to be loaded;
							if ($log.debugEnabled) $log.debug("sbl * Api call '" + call.api + "' to unresolved form " + call.form + ", component " + (call.propertyPath ? call.propertyPath : call.bean) + "  will call prepareUnresolvedFormForUse.");
							formResolver.prepareUnresolvedFormForUse(call.form);
						}

						return getFormStateWithData(call.form).then(
							function(formState) {
								var apiFunctions = getAPICallFunctions(formState);
								if (apiFunctions && apiFunctions[call.api]) {
									return executeAPICall(apiFunctions);
								} else {
									if ($log.debugEnabled) $log.debug("sbl * Waiting for API to be contributed before execution: '" + call.api + "' of form " + call.form + ", component " + (call.propertyPath ? call.propertyPath : call.bean));
									return executeAPICallInTimeout(formState, 10, 20);
								}
							},
							function(err) {
								$log.error("sbl * Error getting form state: " + err);
								return $q.reject("Error getting form state: " + err);
							}).finally(function() {
								if (!call.delayUntilFormLoads && apiCallDeferredQueue.length > 0) {
									apiCallDeferredQueue.shift().resolve();
								}
							});

					}

					if (previousApiCallPromise) {
						return previousApiCallPromise.then(
							function() {
								return resolveFormIfNeededAndExecuteAPICall();
							},
							function(err) {
								$log.error("sbl * Error waiting for api call execute " + err);
								return $q.reject(err);
							});
					}
					else {
						return resolveFormIfNeededAndExecuteAPICall();
					}
				}
			});

			function getFormMessageHandler(formname, msg, conversionInfo) {
				return function(formState) {
					var formModel = formState.model;
					var newFormData = msg.forms[formname];
					var newFormProperties = newFormData['']; // form properties
					var newFormConversionInfo = (conversionInfo && conversionInfo.forms && conversionInfo.forms[formname]) ? conversionInfo.forms[formname] : undefined;

					if (newFormProperties) {
						if (newFormConversionInfo && newFormConversionInfo['']) newFormProperties = $sabloConverters.convertFromServerToClient(newFormProperties, newFormConversionInfo[''], formModel[''], formState.getScope(), function(propertyName: string) { return formModel[''] ? formModel[''][propertyName] : formModel[''] });
						if (!formModel['']) formModel[''] = {};
						for (var p in newFormProperties) {
							formModel[''][p] = newFormProperties[p];
						}
					}

					var watchesRemoved = formState.removeWatches ? formState.removeWatches(newFormData) : false;
					try {
						for (var beanname in newFormData) {
							// copy over the changes, skip for form properties (beanname empty)
							if (beanname != '') {
								var newBeanConversionInfo = newFormConversionInfo ? newFormConversionInfo[beanname] : undefined;
								var beanConversionInfo = newBeanConversionInfo ? $sabloUtils.getOrCreateInDepthProperty(formStatesConversionInfo, formname, beanname) : $sabloUtils.getInDepthProperty(formStatesConversionInfo, formname, beanname);
								applyBeanData(formModel[beanname], newFormData[beanname], formState.properties.designSize, getChangeNotifierGenerator(formname, beanname), beanConversionInfo, newBeanConversionInfo, formState.getScope ? formState.getScope() : undefined);
							}
						}
					}
					finally {
						if (watchesRemoved) {
							formState.addWatches(newFormData);
						}
					}
				}
			}

			return wsSession
		},

		contributeFormResolver: function(contributedFormResolver) {
			formResolver = contributedFormResolver;
		},

		getClientnr: getClientnr,
		getWindowName: getWindowName,
		getWindowId: getWindowId,
		getWindowUrl: getWindowUrl,

		// used by custom property component[] to implement nested component logic
		applyBeanData: applyBeanData,
		getComponentChanges: getComponentChanges,
		getChangeNotifierGenerator: getChangeNotifierGenerator,

		getFormState: getFormState,

		getFormStateWithData: getFormStateWithData,

		// this method should only be used to manipulate pre-resolve state if apps. need any; the returned form state if defined might not have any data in it or operational DOM/directives
		getFormStateEvenIfNotYetResolved: function(name) {
			return formStates[name];
		},

		getFormStatesConversionInfo: function() { return formStatesConversionInfo; },

		hasFormState: function(name) {
			return typeof (formStates[name]) !== 'undefined';
		},

		hasResolvedFormState: hasResolvedFormState,

		hasFormStateWithData: hasFormStateWithData,

		clearFormState: function(formName) {
			delete formStates[formName];
			delete formStatesConversionInfo[formName];
		},
		
		// RAGTEST rename, niet session
		clearSabloSession:function (){
	        webStorage.session.remove('windowid');
	        webStorage.session.remove('clientnr');
		},

		initFormState: function(formName, beanDatas, formProperties, formScope, resolve) {
			var state = formStates[formName];
			// if the form is already initialized or if the beanDatas are not given, return that
			if (!state && beanDatas) {
				var model = {}
				var api = {}

				// init all the objects for the beans.
				state = formStates[formName] = { model: model, api: api, properties: formProperties, initializing: true };
				for (var beanName in beanDatas) {
					model[beanName] = new sablo_app.Model();
					api[beanName] = {};
				}
			}

			if (resolve || resolve === undefined) this.resolveFormState(formName, true); // this is used by pure sablo samples; Servoy will always NOT resolve here

			return state;
		},

		updateScopeForState: updateScopeForState,

		// form state has is now ready for use (even though it might not have initial data)
		resolveFormState: function(formName:string, skipTestResolving?:boolean):sablo.FormState {
			var formState = formStates[formName];
			if (!skipTestResolving && !formState.resolving) {
				if ($log.debugEnabled) $log.debug('sbl * form: ' + formName + ' was not in resolving state anymore when resolve was attempted...');
				if (deferredFormStates[formName]) $log.warn("Form " + formName + " has a deferredFormState; resolving denied/postponed though as the form is no longer in resolving state... It might resolve and execute deferred later.");
				//				if (deferredFormStates[formName]) deferredFormStates[formName].reject();
				//				delete deferredFormStates[formName];
				return null;
			}
			delete formState.resolving;
			formState.resolved = true;
			if (!formState.initializing) formState.addWatches(); // so it already got initial data a while ago - restore watches then
			if (deferredFormStates[formName]) {
				if (typeof (formState) !== 'undefined') deferredFormStates[formName].resolve(formState);
				delete deferredFormStates[formName];
			}
			if ($log.debugEnabled) $log.debug('sbl * Resolved form: ' + formName);
			return formState;
		},

		// form state has data but is not ready to be used (maybe it was hidden / temporarily with DOM disposed)
		unResolveFormState: function(formName) {
			if (formStates[formName]) {
				if ($log.debugEnabled) $log.debug('sbl * Unresolving form: ' + formName + ". Was: resolving=" + formStates[formName].resolving + ", resolved=" + formStates[formName].resolved);
				delete formStates[formName].resolving;
				delete formStates[formName].resolved;
			}
		},

		// requestDataCallback gets 2 parameters, the initalFormData and the currentFormState
		requestInitialData: function(formName, requestDataCallback) {
			var formState = formStates[formName];

			if (formState.initialDataRequested) return;
			formState.initialDataRequested = true;
			if ($log.debugEnabled) $log.debug('sbl * Requesting initial data: ' + formName);

			// send the special request initial data for this form 
			// this can also make the form (IFormUI instance) on the server if that is not already done
			callService('formService', 'requestData', { formname: formName }, false).then(function(initialFormData) {
				if ($log.debugEnabled) $log.debug('sbl * Initial data received: ' + formName);
				if (!formStates[formName]) {
					if ($log.debugEnabled) $log.debug('sbl * Initial data dropped; form state was completely removed meanwhile: ' + formName);
					return; // a recreateUI might have completely dropped the form state meanwhile so another initial data req. will follow when neeeded; this one can be discarded
				}
				// it is possible that the form was unresolved meanwhile; so get it nicely just in case we have to wait for it to be resolved again TODO should we force load it again using formResolver.prepareUnresolvedFormForUse(...)? (we used that at API calls but those are blocking on server)
				getFormState(formName).then(function(formState) {
					if ($log.debugEnabled) $log.debug('sbl * Applying initial data: ' + formName);
					initialFormData = initialFormData[0]; // ret value is an one item array; the item contains both data and conversion info
					if (initialFormData) {
						var conversionInfo = initialFormData[$sabloConverters.TYPES_KEY];
						if (conversionInfo) delete initialFormData[$sabloConverters.TYPES_KEY];

						// if the formState is on the server but not here anymore, skip it. 
						// this can happen with a refresh on the browser.
						if (typeof (formState) == 'undefined') return;

						var formModel = formState.model;
						var initialFormProperties = initialFormData['']; // form properties
						if (initialFormProperties) {
							if (conversionInfo && conversionInfo['']) initialFormProperties = $sabloConverters.convertFromServerToClient(initialFormProperties, conversionInfo[''], formModel[''], formState.getScope(), function(propertyName: string) { return formModel[''] ? formModel[''][propertyName] : formModel[''] });
							if (!formModel['']) formModel[''] = {};
							for (var p in initialFormProperties) {
								formModel[''][p] = initialFormProperties[p];
							}
						}

						for (var beanname in initialFormData) {
							// copy over the initialData, skip for form properties (beanname empty) as they were already dealt with
							if (beanname != '') {
								var initialBeanConversionInfo = conversionInfo ? conversionInfo[beanname] : undefined;
								var beanConversionInfo = initialBeanConversionInfo ? $sabloUtils.getOrCreateInDepthProperty(formStatesConversionInfo, formName, beanname) : $sabloUtils.getInDepthProperty(formStatesConversionInfo, formName, beanname);
								applyBeanData(formModel[beanname], initialFormData[beanname], formState.properties.designSize, getChangeNotifierGenerator(formName, beanname), beanConversionInfo, initialBeanConversionInfo, formState.getScope());
							}
						}
					}

					formState.addWatches();
					delete formState.initializing;
					delete formState.initialDataRequested;

					if (deferredFormStatesWithData[formName]) {
						if (typeof (formStates[formName]) !== 'undefined') deferredFormStatesWithData[formName].resolve(formStates[formName]);
						delete deferredFormStatesWithData[formName];
					}

					if (deferredFormStates[formName]) {
						// this should never happen cause at this point that defer should already have been executed and removed (when the form got resolved)
						$log.warn('sbl * form: ' + formName + ' had deferred form states when receiving initial data. Resolving those as well...');
						if (typeof (formStates[formName]) !== 'undefined') deferredFormStates[formName].resolve(formStates[formName]);
						delete deferredFormStates[formName];
					}

					if (requestDataCallback) {
						requestDataCallback(initialFormData, formState);
					}
				},
					function(err) {
						$log.error("Error getting form state: " + err);
					});
			},
				function(err) {
					$log.error("Error requesting form data: " + err);
				});
		},

		sendChanges: sendChanges,
		callService: callService,
		addToCurrentServiceCall: addToCurrentServiceCall,

		getExecutor: function(formName) {
			return {
				on: function(beanName, eventName, property, args, rowId) {
					var onFunction = function(formState) {
						// this is onaction, onfocuslost which is really configured in the html so it really 
						// is something that goes to the server
						var newargs = $sabloUtils.getEventArgs(args, eventName);
						var data = {}
						if (property) {
							data[property] = formState.model[beanName][property];
						}
						var cmd = { formname: formName, beanname: beanName, event: eventName, args: newargs, changes: data }
						if (rowId) cmd['rowId'] = rowId
						return callService('formService', 'executeEvent', cmd, false)
					};
					if(hasFormStateWithData(formName)) {
						return onFunction(formStates[formName]);
					}
					else {
						return getFormStateWithData(formName).then(function(formState) {
								return onFunction(formState);
							},
							function(err) {
								$log.error("Error getting form state: " + err);
							});
					}
				}
			}
		},
		getLanguageAndCountryFromBrowser: function() {
			var langAndCountry;
			var browserLanguages = $window.navigator['languages'];
			// this returns first one of the languages array if the browser supports this (Chrome and FF) else it falls back to language or userLanguage (IE, and IE seems to return the right one from there)
			if (browserLanguages && browserLanguages.length > 0) {
				langAndCountry = browserLanguages[0];
				if (browserLanguages.length > 1 && langAndCountry.indexOf('-') === -1
					&& browserLanguages[1].indexOf(langAndCountry + '-') == 0) {
					// if the first language in the list doesn't specify country, see if the following one is the same language but with a country specified (for example browser could give a list of "en", "en-GB", ...)
					langAndCountry = browserLanguages[1];
				}
			} else {
				langAndCountry = ($window.navigator.language || $window.navigator['userLanguage']);
			}
			// in some weird scenario in firefox is not set, default it to en
			if (!langAndCountry) langAndCountry = 'en';
			return langAndCountry;
		},
		getLocale: function() {
			if (!locale) {
				var langAndCountry = this.getLanguageAndCountryFromBrowser();
				var array = langAndCountry.split("-");
				locale = { language: array[0], country: array[1], full: langAndCountry };
			}
			return locale;
		},
		setLocale: function(loc) {
			locale = loc;
		},
		// Get the current form url, when not set yet start getting it from the server (when fetch is not false)
		getCurrentFormUrl: function(fetch) {
			if (currentFormUrl == null && fetch != false) {
				// not set yet, fetch from server
				currentFormUrl = ""
				callService('formService', 'getCurrentFormUrl', null, false)
					.then(function(url) {
						currentFormUrl = url;
					}, function(url) {
						currentFormUrl = null;
					});
				return null;
			}
			return currentFormUrl == "" ? null : currentFormUrl;
		},

		// set current form url, push to server when push is not false
		setCurrentFormUrl: function(url, push) {
			currentFormUrl = url
			if (push != false) callService('formService', 'setCurrentFormUrl', { url: url }, true);
		}
	}
}).filter('trustAsHtml', ['$sce', function($sce: angular.ISCEService) {
	return function(input: string, trustAsHtml?: boolean) {
		if (input && trustAsHtml) {
			return $sce.trustAsHtml('' + input);
		}
		return input;
	};
}])

	//IMPORTANT: always add a sablo-tabseq directive with sablo-tabseq-config="{root: true}" to $rootScope element
	//- when sablo-tabseq-config="{container: true}" is used (same for 'root: true'), no real tabindex property will be set on the DOM element, it's only for grouping child sablo-tabseq
	//- this directive requires full jquery to be loaded before angular.js; jQuery lite that ships with angular doesn't
	//have trigger() that bubbles up; if needed that could be implemented using triggerHandler, going from parent to parent
	//- note: -2 means an element and it's children should be skipped by tabsequence
	.directive('sabloTabseq', ['$parse', '$timeout', function($parse: angular.IParseService, $timeout: angular.ITimeoutService) {
		return {
			restrict: 'A',

			controller: function($scope: angular.IScope, $element: JQuery, $attrs: angular.IAttributes) {
				// called by angular in parents first then in children
				var designTabSeq = $parse($attrs['sabloTabseq'])($scope);
				if (!designTabSeq) designTabSeq = 0;
				var config = $parse($attrs['sabloTabseqConfig'])($scope);
				var tabSeqCallback = $parse($attrs['sablotabseqcallback']);

				var designChildIndexToArrayPosition = {};
				var designChildTabSeq = []; // contains ordered numbers that will be keys in 'runtimeChildIndexes'; can have duplicates
				var runtimeChildIndexes = {}; // map designChildIndex[i] -> runtimeIndex for child or designChildIndex[i] -> [runtimeIndex1, runtimeIndex2] in case there are multiple equal design time indexes
				var runtimeIndex; // initialized a bit lower
				var initializing = true;
				var isEnabled = true;

				function recalculateChildRuntimeIndexesStartingAt(posInDesignArray /*inclusive*/, triggeredByParent) {
					if (designTabSeq === -2) return;

					if (!isEnabled || runtimeIndex.startIndex === -1) {

						runtimeIndex.nextAvailableIndex = runtimeIndex.startIndex;
						runtimeIndex.startIndex = -1;
					}
					else if (designTabSeq === 0) {
						// this element doesn't set any tabIndex attribute (default behavior)
						runtimeIndex.nextAvailableIndex = runtimeIndex.startIndex;
						runtimeIndex.startIndex = 0;
					}
					else if (runtimeIndex.startIndex === 0) {
						runtimeIndex.nextAvailableIndex = 0;
					}
					else if (runtimeIndex.nextAvailableIndex === -1) {
						var reservedGap = (config && config.reservedGap) ? config.reservedGap : 0;
						runtimeIndex.nextAvailableIndex = runtimeIndex.startIndex + reservedGap;
					}

					if (posInDesignArray === 0) updateCurrentDomElTabIndex();

					var recalculateStartIndex = runtimeIndex.startIndex;
					if (posInDesignArray > 0 && posInDesignArray - 1 < designChildTabSeq.length) {
						var runtimeCI = runtimeChildIndexes[designChildTabSeq[posInDesignArray - 1]]; // this can be an array in case of multiple equal design indexes being siblings
						recalculateStartIndex = runtimeCI.push ? runtimeCI[runtimeCI.length - 1].nextAvailableIndex : runtimeCI.nextAvailableIndex;
					}

					for (var i = posInDesignArray; i < designChildTabSeq.length; i++) {
						var childRuntimeIndex = runtimeChildIndexes[designChildTabSeq[i]];
						if (childRuntimeIndex.push) {
							// multiple equal design time indexes as siblings
							var max = recalculateStartIndex;
							for (var k in childRuntimeIndex) {
								childRuntimeIndex[k].startIndex = recalculateStartIndex;
								childRuntimeIndex[k].recalculateChildRuntimeIndexesStartingAt(0, true); // call recalculate on whole child; normally it only makes sense for same index siblings if they are not themselfes containers, just apply the given value
								if (max < childRuntimeIndex[k].nextAvailableIndex)
									max = childRuntimeIndex[k].nextAvailableIndex;
							}
							recalculateStartIndex = max;
						} else {
							childRuntimeIndex.startIndex = recalculateStartIndex;
							childRuntimeIndex.recalculateChildRuntimeIndexesStartingAt(0, true); // call recalculate on whole child
							recalculateStartIndex = childRuntimeIndex.nextAvailableIndex;
						}
					}

					if (initializing) initializing = undefined; // it's now considered initialized as first runtime index caluculation is done

					var parentRecalculateNeeded;
					if (runtimeIndex.startIndex !== 0 && runtimeIndex.startIndex !== -1) {
						var ownTabIndexBump = hasOwnTabIndex() ? 1 : 0;
						parentRecalculateNeeded = (runtimeIndex.nextAvailableIndex < recalculateStartIndex + ownTabIndexBump);
						var reservedGap = (config && config.reservedGap) ? config.reservedGap : 0;
						if (parentRecalculateNeeded) runtimeIndex.nextAvailableIndex = recalculateStartIndex + reservedGap + ownTabIndexBump;
					} else {
						// start index 0 means default (no tabIndex attr. set)
						parentRecalculateNeeded = false;
					}

					// if this container now needs more tab indexes than it was reserved; a recalculate on parent needs to be triggered in this case
					if (parentRecalculateNeeded && !triggeredByParent) $element.parent().trigger("recalculatePSTS", [designTabSeq]);
				}

				function hasOwnTabIndex() {
					return (!config || !(config.container || config.root));
				}

				function updateCurrentDomElTabIndex() {
					if (hasOwnTabIndex()) {
						if (runtimeIndex.startIndex !== 0)
						{	
							$attrs.$set('tabindex', runtimeIndex.startIndex);
						}
						else 
						{	
							$attrs.$set('tabindex', undefined);
						}
						if (tabSeqCallback)
						{
							tabSeqCallback($scope, {$tabindex : (runtimeIndex.startIndex !== 0 ? runtimeIndex.startIndex : undefined)});
						}	
					}
				}

				// runtime index -1 == SKIP focus traversal in browser
				// runtime index  0 == DEFAULT == design tab seq 0 (not tabIndex attr set to element or it's children)
				runtimeIndex = { startIndex: -1, nextAvailableIndex: -1, recalculateChildRuntimeIndexesStartingAt: recalculateChildRuntimeIndexesStartingAt };
				updateCurrentDomElTabIndex(); // -1 runtime initially for all (in case some node in the tree has -2 design (skip) and children have >= 0, at runtime all children should be excluded as wel)

				// handle event: Child Servoy Tab Sequence registered
				function registerChildHandler(event, designChildIndex, runtimeChildIndex) {
					if (designTabSeq == -2 || designChildIndex == -2) return false;

					// insert it sorted
					var posInDesignArray = 0;
					for (var tz = 0; tz < designChildTabSeq.length && designChildTabSeq[tz] < designChildIndex; tz++) {
						posInDesignArray = tz + 1;
					}
					if (posInDesignArray === designChildTabSeq.length || designChildTabSeq[posInDesignArray] > designChildIndex) {
						designChildTabSeq.splice(posInDesignArray, 0, designChildIndex);

						// always keep in designChildIndexToArrayPosition[i] the first occurrance of design index i in the sorted designChildTabSeq array
						for (var tz = posInDesignArray; tz < designChildTabSeq.length; tz++) {
							designChildIndexToArrayPosition[designChildTabSeq[tz]] = tz;
						}
						runtimeChildIndexes[designChildIndex] = runtimeChildIndex;
					} else {
						// its == that means that we have dupliate design indexes; we treat this special - all same design index children as a list in one runtime index array cell
						if (!runtimeChildIndexes[designChildIndex].push) {
							runtimeChildIndexes[designChildIndex] = [runtimeChildIndexes[designChildIndex]];
						}
						runtimeChildIndexes[designChildIndex].push(runtimeChildIndex);
					}

					return false;
				}
				$element.on("registerCSTS", registerChildHandler);

				function unregisterChildHandler(event, designChildIndex, runtimeChildIndex) {
					if (designTabSeq == -2 || designChildIndex == -2) return false;

					var posInDesignArray = designChildIndexToArrayPosition[designChildIndex];
					if (angular.isDefined(posInDesignArray)) {
						var keyInRuntimeArray = designChildTabSeq[posInDesignArray];
						var multipleEqualDesignValues = runtimeChildIndexes[keyInRuntimeArray].push;
						if (!multipleEqualDesignValues) {
							delete designChildIndexToArrayPosition[designChildIndex];
							for (var tmp in designChildIndexToArrayPosition) {
								if (designChildIndexToArrayPosition[tmp] > posInDesignArray) designChildIndexToArrayPosition[tmp]--;
							}
							designChildTabSeq.splice(posInDesignArray, 1);
							delete runtimeChildIndexes[keyInRuntimeArray];
						} else {
							runtimeChildIndexes[keyInRuntimeArray].splice(runtimeChildIndexes[keyInRuntimeArray].indexOf(runtimeChildIndex), 1);
							if (runtimeChildIndexes[keyInRuntimeArray].length == 1) runtimeChildIndexes[keyInRuntimeArray] = runtimeChildIndexes[keyInRuntimeArray][0];
						}
					}
					return false;
				}
				$element.on("unregisterCSTS", unregisterChildHandler);

				// handle event: child tree was now linked or some child needs extra indexes; runtime indexes can be computed starting at the given child;
				// recalculate Parent Servoy Tab Sequence
				function recalculateIndexesHandler(event, designChildIndex, initialRootRecalculate) {
					if (designTabSeq == -2 || designChildIndex == -2) return false;

					if (!initializing) {
						// a new child is ready/linked; recalculate tab indexes for it and after it
						var startIdx = (designChildIndexToArrayPosition && designChildIndexToArrayPosition[designChildIndex] != undefined) ? designChildIndexToArrayPosition[designChildIndex] : 0;
						recalculateChildRuntimeIndexesStartingAt(startIdx, false);
					} else if (initialRootRecalculate) {
						// this is $rootScope (one $parent extra cause the directive creates it); we always assume a sabloTabseq directive is bound to it;
						// now that it is linked we can do initial calculation of tre
						runtimeIndex.startIndex = runtimeIndex.nextAvailableIndex = 1;
						recalculateChildRuntimeIndexesStartingAt(0, true);
					} // else wait for parent tabSeq directives to get linked as well

					return false;
				}
				$element.on("recalculatePSTS", recalculateIndexesHandler);

				var deregisterAttrObserver = $scope.$watch($attrs['sabloTabseq'], function(newDesignTabSeq) {
					if (designTabSeq !== newDesignTabSeq && !(config && config.root)) {
						if (designTabSeq != -2) $element.parent().trigger("unregisterCSTS", [designTabSeq, runtimeIndex]);
						designTabSeq = newDesignTabSeq;
						if (!designTabSeq) designTabSeq = 0;
						runtimeIndex.startIndex = -1;
						runtimeIndex.nextAvailableIndex = -1;
						initializing = true;

						if (designTabSeq != -2) {
							$element.parent().trigger("registerCSTS", [designTabSeq, runtimeIndex]);
							$element.parent().trigger("recalculatePSTS", [designTabSeq]); // here we could send [0] instead of [designTabSeq] - it would potentially calculate more but start again from first parent available index, not higher index (the end user behavior being the same)
						} else {
							updateCurrentDomElTabIndex(); // -1 runtime
						}
					}
				});

				function disableTabseq() {
					isEnabled = false;
					recalculateChildRuntimeIndexesStartingAt(0, true);
					return false;
				}
				$element.on("disableTabseq", disableTabseq);

				function enableTabseq() {
					isEnabled = true;
					$element.parent().trigger("recalculatePSTS", [0]);
					return false;
				}
				$element.on("enableTabseq", enableTabseq);

				if (designTabSeq != -2 && !(config && config.root)) {
					if ($element.parent().length === 0) {
						var elementWatch = $scope.$watch(function() { return $element.parent().length }, function(newValue) {
							if (newValue == 1) {
								$element.parent().trigger("registerCSTS", [designTabSeq, runtimeIndex]);
								elementWatch();
							}
						});
					}
					else {
						$element.parent().trigger("registerCSTS", [designTabSeq, runtimeIndex]);
					}

					function destroyHandler(event) {
						// unregister current tabSeq from parent tabSeq container
						$element.parent().trigger("unregisterCSTS", [designTabSeq, runtimeIndex]);

						// clean-up listeners in timeout, because in case of a container
						// if we would removed it now, the children would call unregister to
						// the wrong container (the parent of the correct container)
						$timeout(function() {
							$element.off("registerCSTS", registerChildHandler);
							$element.off("unregisterCSTS", unregisterChildHandler);
							$element.off("recalculatePSTS", recalculateIndexesHandler);
						}, 0);
						deregDestroy();
						deregisterAttrObserver();

						return false;
					}
					var deregDestroy = $scope.$on("$destroy", destroyHandler); // I don't use here $element.on("$destroy"... because uigrid reuses it's row divs, and that event gets called but the DOM element continues to be used, just changes tabIndex attribute... and the this directive's controller/link doesn't get called again 
				}
			},

			link: function(scope: angular.IScope, element: JQuery, attrs: angular.IAttributes) {
				// called by angular in children first, then in parents
				var config = $parse(attrs['sabloTabseqConfig'])(scope);

				// check to see if this is the top-most tabSeq container
				if (config && config.root) {
					// it's root tab seq container (so no parent); just emit on self to do initial tree calculation
					element.trigger("recalculatePSTS", [0, true]);
				} else {
					var designTabSeq = $parse(attrs['sabloTabseq'])(scope);
					if (designTabSeq != -2) {
						if (element.parent().length === 0) {
							var elementWatch = scope.$watch(function() { return element.parent().length }, function(newValue) {
								if (newValue == 1) {
									element.parent().trigger("recalculatePSTS", [designTabSeq ? designTabSeq : 0]);
									elementWatch();
								}
							});
						}
						else {
							element.parent().trigger("recalculatePSTS", [designTabSeq ? designTabSeq : 0]);
						}
					}
				}
			}

		};
	}]).run(function($sabloConverters: sablo.ISabloConverters) {
		// configure Date type but don't overwrite it when there is already a registered object.
		$sabloConverters.registerCustomPropertyHandler('Date', {
			fromServerToClient: function(serverJSONValue, currentClientValue, scope, propertyContext) {
				return typeof (serverJSONValue) === "number" ? new Date(serverJSONValue) : serverJSONValue;
			},

			fromClientToServer: function(newClientData, oldClientData) {
				if (newClientData === 0) return newClientData;
				if (!newClientData) return null;

				var r = newClientData;
				if (typeof newClientData === 'string') r = new Date(newClientData);
				if (typeof newClientData === 'number') return r;
				if (isNaN(r.getTime())) throw new Error("Invalid date/time value: " + newClientData);
				return r.getTime();
			},

			updateAngularScope: function(clientValue, componentScope) {
				// nothing to do here
			}
		}, false);
		// other small types can be added here
	});<|MERGE_RESOLUTION|>--- conflicted
+++ resolved
@@ -352,16 +352,10 @@
 				}
 
 				if (conversionInfo && conversionInfo.call) msg.call = $sabloConverters.convertFromServerToClient(msg.call, conversionInfo.call, undefined, undefined, undefined);
-<<<<<<< HEAD
 				
 				
 				if (msg.clientnr) {
-					webStorage.session.add("clientnr", msg.clientnr);
-=======
-
-				if (msg.sessionid) {
-					webStorage.session.set("sessionid", msg.sessionid);
->>>>>>> d3692b5b
+					webStorage.session.set("clientnr", msg.clientnr);
 				}
 				// RAGTEST rename, maak volgnr
 				if (msg.windowid) {
