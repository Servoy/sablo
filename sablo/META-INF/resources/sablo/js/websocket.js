/**
 * Setup the webSocketModule.
 */
var webSocketModule = angular.module('webSocketModule', []);

/**
 * Setup the $webSocket service.
 */
webSocketModule.factory('$webSocket',
		function($rootScope, $injector, $window, $log, $q, $services, $sabloConverters, $sabloUtils, $swingModifiers) {

			var websocket = null

			var nextMessageId = 1

			var getNextMessageId = function() {
				return nextMessageId++
			}

			var deferredEvents = {};
			
			var getURLParameter = function getURLParameter(name) {
				return decodeURIComponent((new RegExp('[?|&]' + name + '=' + '([^&;]+?)(&|#|;|$)').exec($window.location.search)||[,""])[1].replace(/\+/g, '%20'))||null
			};
			
			var handleMessage = function(wsSession, message) {
				var obj
				var responseValue
				try {
					obj = JSON.parse(message.data);

					// data got back from the server
					if (obj.cmsgid) { // response to event
						var deferredEvent = deferredEvents[obj.cmsgid];
						if (obj.exception) {
							// something went wrong
							if (obj.conversions && obj.conversions.exception) {
								obj.exception = $sabloConverters.convertFromServerToClient(obj.exception, obj.conversions.exception, undefined, undefined, undefined)
							}
							$rootScope.$apply(function() {
								deferredEvent.reject(obj.exception);
							})
						} else {
							if (obj.conversions && obj.conversions.ret) {
								obj.ret = $sabloConverters.convertFromServerToClient(obj.ret, obj.conversions.ret, undefined, undefined, undefined)
							}
							$rootScope.$apply(function() {
								deferredEvent.resolve(obj.ret);
							})
						}
						delete deferredEvents[obj.cmsgid];
					}

					if (obj.msg && obj.msg.services) {
						$services.updateServiceScopes(obj.msg.services, (obj.conversions && obj.conversions.msg) ? obj.conversions.msg.services : undefined);
					}

					if (obj.services) {
						// services call
						if (obj.conversions && obj.conversions.services) {
							obj.services = $sabloConverters.convertFromServerToClient(obj.services, obj.conversions.services, undefined, undefined, undefined)
						}
						for (var index in obj.services) {
							var service = obj.services[index];
							var serviceInstance = $injector.get(service.name);
							if (serviceInstance
									&& serviceInstance[service.call]) {
								// responseValue keeps last services call return value
								responseValue = serviceInstance[service.call].apply(serviceInstance, service.args);
								$services.digest(service.name);
							}
						}
					}

					// message
					if (obj.msg) {
						for (var handler in onMessageObjectHandlers) {
							var ret = onMessageObjectHandlers[handler](obj.msg, obj.conversions ? obj.conversions.msg : undefined)
							if (ret) responseValue = ret;
						}
					}

				} catch (e) {
					$log.error("error (follows below) in parsing/processing message: " + message.data);
					$log.error(e);
				} finally {
					if (obj && obj.smsgid) {
						// server wants a response; responseValue may be a promise
						$q.when(responseValue).then(function(ret) {
							var response = {
									smsgid : obj.smsgid
							}
							if (ret != undefined) {
								response.ret = $sabloUtils.convertClientObject(ret);
							}
							sendMessageObject(response);
						});
					}
				}
			}

			var sendMessageObject = function(obj) {
				var msg = JSON.stringify(obj)
				if (connected) {
					websocket.send(msg)
				}
				else
				{
					pendingMessages = pendingMessages || []
					pendingMessages.push(msg)
				}
			}

			var callService = function(serviceName, methodName, argsObject, async) {
				var cmd = {
						service : serviceName,
						methodname : methodName,
						args : argsObject
					};
				if (async)
				{
					sendMessageObject(cmd);
				}
				else
				{
					var deferred = $q.defer();
					var cmsgid = getNextMessageId()
					deferredEvents[cmsgid] = deferred
					cmd.cmsgid = cmsgid
					sendMessageObject(cmd)
					return deferred.promise;
				}
			}

			var onOpenHandlers = []
			var onErrorHandlers = []
			var onCloseHandlers = []
			var onMessageObjectHandlers = []

			var WebsocketSession = function() {

				// api
				this.callService = callService

				this.onopen = function(handler) {
					onOpenHandlers.push(handler)
				}
				this.onerror = function(handler) {
					onErrorHandlers.push(handler)
				}
				this.onclose = function(handler) {
					onCloseHandlers.push(handler)
				}
				this.onMessageObject = function(handler) {
					onMessageObjectHandlers.push(handler)
				}
			};
			
			var connected = false;
			var pendingMessages = undefined

			/**
			 * The $webSocket service API.
			 */
			return {

				connect : function(context, args, queryArgs) {

					var loc = window.location, new_uri;
					if (loc.protocol === "https:") {
						new_uri = "wss:";
					} else {
						new_uri = "ws:";
					}
					new_uri += "//" + loc.host;
					var pathname = loc.pathname;
					var lastIndex = pathname.lastIndexOf("/");
					if (lastIndex > 0) {
						pathname = pathname.substring(0, lastIndex);
					}
					if (context && context.length > 0)
					{
						var lastIndex = pathname.lastIndexOf(context);
						if (lastIndex >= 0) {
							pathname = pathname.substring(0, lastIndex) + pathname.substring(lastIndex + context.length)
						}
					}
					new_uri += pathname + '/websocket';
					for (var a in args) {
						if (args.hasOwnProperty(a)) {
							new_uri += '/' + args[a]
						}
					}
					if (queryArgs || loc.search)
					{
						new_uri += "?";
					}
					for (var a in queryArgs)
					{
						if (queryArgs.hasOwnProperty(a)) {
							new_uri += a+"="+queryArgs[a]+"&";
						}
					}
					
					if (loc.search)
					{
<<<<<<< HEAD
						new_uri += loc.search; 
=======
						new_uri +=  loc.search.substring(1,loc.search.length); 
					}
					else
					{
						if (queryArgs) new_uri = new_uri.substring(0,new_uri.length-1);
>>>>>>> d6c9cde9
					}
					
					websocket = new WebSocket(new_uri);

					var wsSession = new WebsocketSession()
					websocket.onopen = function(evt) {
						$rootScope.$apply(function() {
							connected = true;
						})
						if (pendingMessages) {
							for (var i in pendingMessages) {
								websocket.send(pendingMessages[i])
							}
							pendingMessages = undefined
						}
						for (var handler in onOpenHandlers) {
							onOpenHandlers[handler](evt)
						}
					}
					websocket.onerror = function(evt) {
						for (var handler in onErrorHandlers) {
							onErrorHandlers[handler](evt)
						}
					}
					websocket.onclose = function(evt) {
						$rootScope.$apply(function() {
							connected = false;
						})
						for (var handler in onCloseHandlers) {
							onCloseHandlers[handler](evt)
						}
					}
					websocket.onmessage = function(message) {
						handleMessage(wsSession, message)
					}
					
					// todo should we just merge $websocket and $services into $sablo that just has all
					// the public api of sablo (like connect, conversions, services)
					$services.setSession(wsSession);

					return wsSession
				},
				
				isConnected: function() {
					return connected;
				},
				
				getURLParameter: getURLParameter
			};
		}).factory("$services", function($rootScope, $sabloConverters, $sabloUtils){
			// serviceName:{} service model
			var serviceScopes = $rootScope.$new(true);
			var serviceScopesConversionInfo = {};
			var watches = {}
			var wsSession = null;
			var sendServiceChanges = function(now, prev, servicename) {
				   // first build up a list of all the properties both have.
				   var fulllist = $sabloUtils.getCombinedPropertyNames(now,prev);
				   var conversionInfo = serviceScopesConversionInfo[servicename];
				   var changes = {}, prop;

				   for (var prop in fulllist) {
					   var changed = false;
					   if (!prev) {
						   changed = true;
					   }
					   else if (prev[prop] !== now[prop]) {
						   if (typeof now[prop] == "object") {
							   if ($sabloUtils.isChanged(now[prop], prev[prop], conversionInfo ? conversionInfo[prop] : undefined)) {
								   changed = true;
							   }
						   } else {
							   changed = true;
						   }
					   }
					   if (changed) {
						   if (conversionInfo && conversionInfo[prop]) changes[prop] = $sabloConverters.convertFromClientToServer(now[prop], conversionInfo[prop], prev ? prev[prop] : undefined);
						   else changes[prop] = $sabloUtils.convertClientObject(now[prop])
					   }
				   }
				   for (prop in changes) {
					   wsSession.sendMessageObject({servicedatapush:servicename,changes:changes})
					   return;
				   }
			};
			var getChangeNotifier = function(servicename) {
				return function() {
					var serviceModel = serviceScopes[servicename];
					sendServiceChanges(serviceModel, serviceModel, servicename);
				}
			};
			var watch = function(servicename) {
				return function(newVal, oldVal) {
					if (newVal === oldVal) return;
					sendServiceChanges(newVal,oldVal,servicename);
				}
			};
			return {
				getServiceScope: function(serviceName) {
					if (!serviceScopes[serviceName]) {
						serviceScopes[serviceName] = serviceScopes.$new(true);
						serviceScopes[serviceName].model = {};
						watches[serviceName] = serviceScopes[serviceName].$watch("model",watch(serviceName),true);
					}
		    		return serviceScopes[serviceName];
				},
				updateServiceScopes: function(services, conversionInfo) {
	        		 for(var servicename in services) {
	 		        	// current model
	 		            var serviceScope = serviceScopes[servicename];
	 		            if (!serviceScope) {
	 		            	serviceScopes[serviceName] = serviceScopes.$new(true);
	 		            	// so no previous service state; set it now
	 		            	if (conversionInfo && conversionInfo[servicename]) {
 		            			// convert all properties, remember type for when a client-server conversion will be needed
	 		            		services[servicename] = $sabloConverters.convertFromServerToClient(services[servicename], conversionInfo[servicename], undefined, serviceScopes[serviceName], function() { return serviceScopes[serviceName].model })
	 		            		var changeNotifier = getChangeNotifier(servicename);
	 		            		for (var pn in conversionInfo[servicename]) {
	 		            			if (services[servicename][pn] && services[servicename][pn][$sabloConverters.INTERNAL_IMPL]
	 		            					&& services[servicename][pn][$sabloConverters.INTERNAL_IMPL].setChangeNotifier) {
	 		            				services[servicename][pn][$sabloConverters.INTERNAL_IMPL].setChangeNotifier(changeNotifier);
	 		            			}
	 		            		}
	 		            		serviceScopesConversionInfo[servicename] = conversionInfo[servicename];
	 		            	}
	 		            	serviceScopes[servicename].model = services[servicename];
	 		            }
	 		            else {
	 		            	var serviceData = services[servicename];
	 		            	// unregister the watch.
	 		            	watches[servicename]();
 		            		var changeNotifier = (conversionInfo && conversionInfo[servicename]) ? getChangeNotifier(servicename) : undefined;

	 		            	for(var key in serviceData) {
	 		            		if (conversionInfo && conversionInfo[servicename] && conversionInfo[servicename][key]) {
	 		            			// convert property, remember type for when a client-server conversion will be needed
	 		            			if (!serviceScopesConversionInfo[servicename]) serviceScopesConversionInfo[servicename] = {};
	 		            			serviceData[key] = $sabloConverters.convertFromServerToClient(serviceData[key], conversionInfo[servicename][key], serviceScope.model[key], serviceScope, function() { return serviceScope.model })
	 		            			
	 		            			if ((serviceData[key] !== serviceScope.model[key] || serviceScopesConversionInfo[servicename][key] !== conversionInfo[servicename][key]) && serviceData[key]
	 		            					&& serviceData[key][$sabloConverters.INTERNAL_IMPL] && serviceData[key][$sabloConverters.INTERNAL_IMPL].setChangeNotifier) {
	 		            				serviceData[key][$sabloConverters.INTERNAL_IMPL].setChangeNotifier(changeNotifier);
	 		            			}
	 		            			serviceScopesConversionInfo[servicename][key] = conversionInfo[servicename][key];
	 		            		} else if (angular.isDefined(serviceScopesConversionInfo[servicename]) && angular.isDefined(serviceScopesConversionInfo[servicename][key])) {
	 		            			delete serviceScopesConversionInfo[servicename][key];
	 		            		}
	 		            		
	 		            		serviceScope.model[key] = serviceData[key];
	 		             	}
	 		            }
	 		            // register a new watch
	 		            watches[servicename] = serviceScopes[servicename].$watch("model",watch(servicename),true);
	 		            serviceScopes[servicename].$digest();
	        		 }
				},
				digest: function(servicename) {
					if (serviceScopes[servicename]) serviceScopes[servicename].$digest();
				},
				setSession: function(session) {
					wsSession = session;
				}
			}
		}).factory("$sabloConverters", function($log) {
			/**
			 * Custom property converters can be registered via this service method: $webSocket.registerCustomPropertyHandler(...)
			 */
			var customPropertyConverters = {};

			var convertFromServerToClient = function(serverSentData, conversionInfo, currentClientData, scope, modelGetter) {
				if (typeof conversionInfo === 'string' || typeof conversionInfo === 'number') {
					var customConverter = customPropertyConverters[conversionInfo];
					if (customConverter) serverSentData = customConverter.fromServerToClient(serverSentData, currentClientData, scope, modelGetter);
					else { //converter not found - will not convert
						$log.error("cannot find type converter (s->c) for: '" + conversionInfo + "'.");
					}
				} else if (conversionInfo) {
					for (var conKey in conversionInfo) {
						serverSentData[conKey] = convertFromServerToClient(serverSentData[conKey], conversionInfo[conKey], currentClientData ? currentClientData[conKey] : undefined, scope, modelGetter); // TODO should componentScope really stay the same here? 
					}
				}
				return serverSentData;
			};
			
			// converts from a client property JS value to a JSON that can be sent to the server using the appropriate registered handler
			var convertFromClientToServer = function(newClientData, conversionInfo, oldClientData) {
				if (typeof conversionInfo === 'string' || typeof conversionInfo === 'number') {
					var customConverter = customPropertyConverters[conversionInfo];
					if (customConverter) return customConverter.fromClientToServer(newClientData, oldClientData);
					else { //converter not found - will not convert
						$log.error("cannot find type converter (c->s) for: '" + conversionInfo + "'.");
						return newClientData;
					}
				} else if (conversionInfo) {
					var retVal = (Array.isArray ? Array.isArray(newClientData) : $.isArray(newClientData)) ? [] : {};
					for (var conKey in conversionInfo) {
						retVal[conKey] = convertFromClientToServer(newClientData[conKey], conversionInfo[conKey], oldClientData ? oldClientData[conKey] : undefined);
					}
					return retVal;
				} else {
					return newClientData;
				}
			};
			
			return {
				
				/**
				 * In a custom property value, the val[$sabloConverters.INTERNAL_IMPL] is to be used for internal state/impl details only - not to be accessed by components
				 */
				INTERNAL_IMPL: '__internalState',
				
				prepareInternalState: function(propertyValue, optionalInternalStateValue) {
					if (angular.isUndefined(optionalInternalStateValue)) optionalInternalStateValue = {};
					
					if (Object.defineProperty) {
						// try to avoid unwanted iteration/non-intended interference over the private property state
						Object.defineProperty(propertyValue, this.INTERNAL_IMPL, {
							configurable: false,
							enumerable: false,
							writable: false,
							value: optionalInternalStateValue
						});
					} else propertyValue[$sabloConverters.INTERNAL_IMPL] = optionalInternalStateValue;
				},
				
				convertFromServerToClient: convertFromServerToClient,
				
				convertFromClientToServer: convertFromClientToServer,
				
				/**
				 * Registers a custom client side property handler into the system. These handlers are useful
				 * for custom property types that require some special handling when received through JSON from server-side
				 * or for sending content updates back. (for example convert received JSON into a different JS object structure that will be used
				 * by beans or just implement partial updates for more complex property contents)
				 *  
				 * @param customHandler an object with the following methods/fields:
				 * {
				 * 
				 *				// Called when a JSON update is received from the server for a property
				 *				// @param serverSentJSONValue the JSON value received from the server for the property
				 *				// @param currentClientValue the JS value that is currently used for that property in the client; can be null/undefined if
				 *				//        conversion happens for service API call parameters for example...
				 *				// @param scope scope that can be used to add component/service and property related watches; can be null/undefined if
				 *				//        conversion happens for service/component API call parameters for example...
				 *				// @param modelGetter a function that returns the model that can be used to find other properties of the service/component if needed (if the
				 *              //        property is 'linked' to another one); can be null/undefined if conversion happens for service/component API call parameters for example...
				 *				// @return the new/updated client side property value; if this returned value is interested in triggering
				 *				//         updates to server when something changes client side it must have these member functions in this[$sabloConverters.INTERNAL_IMPL]:
				 *				//				setChangeNotifier: function(changeNotifier) - where changeNotifier is a function that can be called when
				 *				//                                                          the value needs to send updates to the server; this method will
				 *				//                                                          not be called when value is a call parameter for example, but will
				 *				//                                                          be called when set into a component's/service's property/model
				 *				//              isChanged: function() - should return true if the value needs to send updates to server // TODO this could be kept track of internally
				 * 				fromServerToClient: function (serverSentJSONValue, currentClientValue, scope, modelGetter) { (...); return newClientValue; },
				 * 
				 *				// Converts from a client property JS value to a JSON that will be sent to the server.
				 *				// @param newClientData the new JS client side property value
				 *				// @param oldClientData the old JS JS client side property value; can be null/undefined if
				 *				//        conversion happens for service API call parameters for example...
				 *				// @return the JSON value to send to the server.
				 *				fromClientToServer: function(newClientData, oldClientData) { (...); return sendToServerJSON; }
				 * 
				 * }
				 */
				registerCustomPropertyHandler : function(propertyTypeID, customHandler) {
					customPropertyConverters[propertyTypeID] = customHandler;
				}
				
			};
		}).factory("$sabloUtils", function($log, $sabloConverters) {
			 var getCombinedPropertyNames = function(now,prev) {
			       var fulllist = {}
		    	   if (prev) {
			    	   var prevNames = Object.getOwnPropertyNames(prev);
			    	   for(var i=0;i<prevNames.length;i++) {
			    		   fulllist[prevNames[i]] = true;
			    	   }
		    	   }
		    	   if (now) {
			    	   var nowNames = Object.getOwnPropertyNames(now);
			    	   for(var i=0;i<nowNames.length;i++) {
			    		   fulllist[nowNames[i]] = true;
			    	   }
		    	   }
		    	   return fulllist;
			    }
			 
			var isChanged = function(now, prev, conversionInfo) {
				   if ((typeof conversionInfo === 'string' || typeof conversionInfo === 'number') && now && now[$sabloConverters.INTERNAL_IMPL] && now[$sabloConverters.INTERNAL_IMPL].isChanged) {
					   return now[$sabloConverters.INTERNAL_IMPL].isChanged();
				   }
				   
				   if (now && prev) {
					   if (now instanceof Array) {
						   if (prev instanceof Array) {
							   if (now.length != prev.length) return true;
						   } else {
							   return true;
						   }
					   }
					   if (now instanceof Date) {
						   if (prev instanceof Date) {
							   return now.getTime() != prev.getTime();
						   }
						   return true;
					   }
					   if (now instanceof Object && !(prev instanceof Object)) return true;
					   // first build up a list of all the properties both have.
			    	   var fulllist = getCombinedPropertyNames(now,prev);
			    	    for (var prop in fulllist) {
		                    if(prop == "$$hashKey") continue; // ng repeat creates a child scope for each element in the array any scope has a $$hashKey property which must be ignored since it is not part of the model
			    	    	if (prev[prop] !== now[prop]) {
			    	    		if (typeof now[prop] == "object") {
			    	    			if (isChanged(now[prop],prev[prop], conversionInfo ? conversionInfo[prop] : undefined)) {
			    	    				return true;
			    	    			}
			    	    		} else {
			    	               return true;
			    	    		}
			    	        }
			    	    }
			    	    return false;
				   }
				   return true;
			   }
			var sabloUtils = {
				isChanged: isChanged,
				getCombinedPropertyNames: getCombinedPropertyNames,
				convertClientObject : function(value) {
					if (value instanceof Date) {
						value = value.getTime();
					}
					return value;
				},
				
				getEventArgs: function(args,eventName)
				{
					var newargs = []
					for (var i in args) {
						var arg = args[i]
						if (arg && arg.originalEvent) arg = arg.originalEvent;
						if(arg  instanceof MouseEvent ||arg  instanceof KeyboardEvent){
							var $event = arg;
							var eventObj = {}
							var modifiers = 0;
							if($event.shiftKey) modifiers = modifiers||$swingModifiers.SHIFT_DOWN_MASK;
							if($event.metaKey) modifiers = modifiers||$swingModifiers.META_DOWN_MASK;
							if($event.altKey) modifiers = modifiers|| $swingModifiers.ALT_DOWN_MASK;
							if($event.ctrlKey) modifiers = modifiers || $swingModifiers.CTRL_DOWN_MASK;
	
							eventObj.type = 'event'; 
							eventObj.eventName = eventName; 
							eventObj.modifiers = modifiers;
							eventObj.timestamp = $event.timeStamp;
							eventObj.x= $event.pageX;
							eventObj.y= $event.pageY;
							arg = eventObj
						}
						else if (arg instanceof Event || arg instanceof $.Event) {
							var eventObj = {}
							eventObj.type = 'event'; 
							eventObj.eventName = eventName; 
							eventObj.timestamp = arg.timeStamp;
							arg = eventObj
						}
						newargs.push(arg)
					}
					return newargs;
				},
				
				/**
				 * Receives variable arguments. First is the object obj and the others (for example a, b, c) are used to
				 * return obj[a][b][c] making sure that if any does not exist or is null (for example b) it will be set to {}.
				 */
				getOrCreateInDepthProperty: function() {
					if (arguments.length == 0) return undefined;
					
					var ret = arguments[0];
					if (ret == undefined || ret === null || arguments.length == 1) return ret;
					var p;
					var i;
					for (i = 1; i < arguments.length; i++) {
						p = ret;
						ret = ret[arguments[i]];
						if (ret === undefined || ret === null) {
							ret = {};
							p[arguments[i]] = ret;
						}
					}
					
					return ret;
				},
				
				/**
				 * Receives variable arguments. First is the object obj and the others (for example a, b, c) are used to
				 * return obj[a][b][c] making sure that if any does not exist or is null it will just return null/undefined instead of erroring out.
				 */
				getInDepthProperty: function() {
					if (arguments.length == 0) return undefined;
					
					var ret = arguments[0];
					if (ret == undefined || ret === null || arguments.length == 1) return ret;
					var i;
					for (i = 1; i < arguments.length; i++) {
						ret = ret[arguments[i]];
						if (ret === undefined || ret === null) {
							return i == arguments.length - 1 ? ret : undefined;
						}
					}
					
					return ret;
				},
				
				//do not watch __internalState as that is handled by servoy code
				generateWatchFunctionFor: function () {
					var pathArg = arguments;
					var filteredObject = function (scope) {
						var result = {}; // deep watch doesn't care when object/array instances differ, going deeper for content so we just return a new obj. each time
						var modelObject = sabloUtils.getInDepthProperty.apply(sabloUtils, pathArg);

						for (k in modelObject) {
							if (modelObject[k] && modelObject[k].__internalState && modelObject[k].__internalState.setChangeNotifier) {
								continue;
							}
							result[k] = modelObject[k];
						}
						return result;
					};
					return filteredObject;
				}
			}
			
			return sabloUtils;
		}).value("$swingModifiers" ,{
		    SHIFT_MASK : 1,
		    CTRL_MASK : 2,
		    META_MASK : 4,
		    ALT_MASK : 8,
		    ALT_GRAPH_MASK : 32,
		    BUTTON1_MASK : 16,
		    BUTTON2_MASK : 8,
		    META_MASK : 4,
		    SHIFT_DOWN_MASK : 64,
		    CTRL_DOWN_MASK : 128,
		    META_DOWN_MASK : 256,
		    ALT_DOWN_MASK : 512,
		    BUTTON1_DOWN_MASK : 1024,
		    BUTTON2_DOWN_MASK : 2048,
		    DOWN_MASK : 4096,
		    ALT_GRAPH_DOWN_MASK : 8192
		});<|MERGE_RESOLUTION|>--- conflicted
+++ resolved
@@ -37,17 +37,17 @@
 							if (obj.conversions && obj.conversions.exception) {
 								obj.exception = $sabloConverters.convertFromServerToClient(obj.exception, obj.conversions.exception, undefined, undefined, undefined)
 							}
-							$rootScope.$apply(function() {
+								$rootScope.$apply(function() {
 								deferredEvent.reject(obj.exception);
-							})
+								})
 						} else {
 							if (obj.conversions && obj.conversions.ret) {
 								obj.ret = $sabloConverters.convertFromServerToClient(obj.ret, obj.conversions.ret, undefined, undefined, undefined)
 							}
-							$rootScope.$apply(function() {
+								$rootScope.$apply(function() {
 								deferredEvent.resolve(obj.ret);
-							})
-						}
+								})
+							}
 						delete deferredEvents[obj.cmsgid];
 					}
 
@@ -111,7 +111,7 @@
 				}
 			}
 
-			var callService = function(serviceName, methodName, argsObject, async) {
+			var callService = function(serviceName, methodName, argsObject,async) {
 				var cmd = {
 						service : serviceName,
 						methodname : methodName,
@@ -191,10 +191,9 @@
 							new_uri += '/' + args[a]
 						}
 					}
-					if (queryArgs || loc.search)
-					{
-						new_uri += "?";
-					}
+					
+					new_uri += "?";
+
 					for (var a in queryArgs)
 					{
 						if (queryArgs.hasOwnProperty(a)) {
@@ -204,15 +203,11 @@
 					
 					if (loc.search)
 					{
-<<<<<<< HEAD
-						new_uri += loc.search; 
-=======
 						new_uri +=  loc.search.substring(1,loc.search.length); 
 					}
 					else
 					{
-						if (queryArgs) new_uri = new_uri.substring(0,new_uri.length-1);
->>>>>>> d6c9cde9
+						new_uri = new_uri.substring(0,new_uri.length-1);
 					}
 					
 					websocket = new WebSocket(new_uri);
