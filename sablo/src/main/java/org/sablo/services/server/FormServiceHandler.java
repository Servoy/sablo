--- conflicted
+++ resolved
@@ -193,19 +193,12 @@
 				{
 					Object oldValue = oldvalues.opt(key);
 					Object currentValue = webComponent.getProperty(key);
-<<<<<<< HEAD
 					PDAndComputedPushToServer propertyDescAndPushToServer = webComponent.getSpecification().computePushToServerForPropertyPathAndGetPD(key);
 					oldValue = propertyDescAndPushToServer.pd != null
 						? JSONUtils.fromJSON(null, oldValue, propertyDescAndPushToServer.pd,
 							new BrowserConverterContext(webComponent, propertyDescAndPushToServer.pushToServer), null)
 						: null;
-					if (oldValue != null && currentValue != null && !oldValue.equals(currentValue))
-=======
-					PropertyDescription propertyDesc = webComponent.getSpecification().getProperty(key);
-					oldValue = propertyDesc != null
-						? JSONUtils.fromJSON(null, oldValue, propertyDesc, new BrowserConverterContext(webComponent, PushToServerEnum.allow), null) : null; // Is allow here ok?
 					if (oldValue != null && currentValue != null && !JSONUtils.areJSONEqual(oldValue, currentValue)) // areJSONEqual will compare correctly JSONObject and JSONArray instances which do not implement equals correctly; and just use object equals for other types of values
->>>>>>> 1826c215
 					{
 						if (!(oldValue instanceof Number && currentValue instanceof Number &&
 							((Number)oldValue).doubleValue() == ((Number)currentValue).doubleValue()))
