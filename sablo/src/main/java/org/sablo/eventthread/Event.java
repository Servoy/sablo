/*
 * Copyright (C) 2014 Servoy BV
 *
 * Licensed under the Apache License, Version 2.0 (the "License");
 * you may not use this file except in compliance with the License.
 * You may obtain a copy of the License at
 *
 *      http://www.apache.org/licenses/LICENSE-2.0
 *
 * Unless required by applicable law or agreed to in writing, software
 * distributed under the License is distributed on an "AS IS" BASIS,
 * WITHOUT WARRANTIES OR CONDITIONS OF ANY KIND, either express or implied.
 * See the License for the specific language governing permissions and
 * limitations under the License.
 */

package org.sablo.eventthread;

import java.util.concurrent.CancellationException;

import org.sablo.websocket.CurrentWindow;
import org.sablo.websocket.IWebsocketSession;
import org.sablo.websocket.IWindow;
import org.slf4j.Logger;
import org.slf4j.LoggerFactory;


/**
 * The default Event class used by the {@link IEventDispatcher}
 *
 * @author jcompagner
 *
 */
public class Event
{
	private static final Logger log = LoggerFactory.getLogger(Event.class.getCanonicalName());

	private volatile boolean runInBackground;
	private volatile boolean suspended;

	private final Runnable runnable;
	private volatile boolean executed;
	private volatile Exception exception;

	private final IWindow currentWindow;
	private final IWebsocketSession session;
	private final int eventLevel;

	public Event(IWebsocketSession session, Runnable runnable, int eventLevel)
	{
		this.session = session;
		this.runnable = runnable;
		this.eventLevel = eventLevel;

		if (CurrentWindow.exists())
		{
			currentWindow = CurrentWindow.get();
		}
		else
		{
			// this is a runnable added to the event thread from a none request thread
			currentWindow = null;
		}
	}

	/**
	 * @return the session
	 */
	protected IWebsocketSession getSession()
	{
		return session;
	}

	public int getEventLevel()
	{
		return eventLevel;
	}

	/**
	 * Called by the script thread to execute itself.
	 */
	public final void execute()
	{
<<<<<<< HEAD
		IWindow window = currentWindow;
		if (window == null)
		{
			// this was an event not triggered by a specific endpoint, just relay it to all the endpoints
			// could be changes in the data model that must be pushed to all endpoints, or a close/shutdown/logout
			window = createWebsocketSessionWindows();
		}
=======
		IWindow window = getWindow();
>>>>>>> 1826c215

		CurrentWindow.runForWindow(window, new Runnable()
		{
			@Override
			public void run()
			{
				try
				{
					beforeExecute();
					if (runnable != null)
					{
						runnable.run();
					}
				}
				catch (CancellationException ex)
				{
					log.info("Execution cancelled", ex);
					exception = ex;
				}
				catch (Exception e)
				{
					log.error("Exception in execute", e);
					exception = e;
				}
				finally
				{
					executed = true;
					afterExecute();
				}
			}
		});
	}

	protected WebsocketSessionWindows createWebsocketSessionWindows()
	{
		return new WebsocketSessionWindows(session);
	}

	/**
	 *  called right before the runnable gets executed
	 */
	protected void afterExecute()
	{
		session.stopHandlingEvent();
	}

	/**
	 * called after the runnable is executed (normal or exception result)
	 */
	protected void beforeExecute()
	{
		session.startHandlingEvent();
	}

	/**
	 * @return the exception
	 */
	public Exception getException()
	{
		return exception;
	}

	/**
	 * Called when this event will be suspended, will set this event in a suspended state.
	 */
	public void willSuspend()
	{
		suspended = true;
		session.stopHandlingEvent();
	}

	/**
	 * Called when this event will be resumed will set this event in a resumed state.
	 */
	public void willResume()
	{
		suspended = false;
		session.startHandlingEvent();
	}

	/**
	 * @return the executed
	 */
	public boolean isExecuted()
	{
		return executed;
	}

	/**
	 * @return true This will return true if this event is in a suspended state.
	 */
	public boolean isSuspended()
	{
		return suspended;
	}

	/**
	 * Must be called when this event will be executed in the background (the ui will be painted)
	 */
	public void executeInBackground()
	{
		runInBackground = true;
	}

	/**
	 * @return true when {@link #executeInBackground()} was called.
	 */
	public boolean isExecutingInBackground()
	{
		return runInBackground;
	}

	public IWindow getWindow()
	{
		IWindow window = currentWindow;
		if (window == null)
		{
			// this was an event from not triggered by a specific endpoint, just relay it to all the endpoints
			// could be changes in the data model that must be pushed to all endpoints, or a close/shutdown/logout
			window = createWebsocketSessionWindows();
		}
		return window;
	}
}<|MERGE_RESOLUTION|>--- conflicted
+++ resolved
@@ -1,218 +1,208 @@
-/*
- * Copyright (C) 2014 Servoy BV
- *
- * Licensed under the Apache License, Version 2.0 (the "License");
- * you may not use this file except in compliance with the License.
- * You may obtain a copy of the License at
- *
- *      http://www.apache.org/licenses/LICENSE-2.0
- *
- * Unless required by applicable law or agreed to in writing, software
- * distributed under the License is distributed on an "AS IS" BASIS,
- * WITHOUT WARRANTIES OR CONDITIONS OF ANY KIND, either express or implied.
- * See the License for the specific language governing permissions and
- * limitations under the License.
- */
-
-package org.sablo.eventthread;
-
-import java.util.concurrent.CancellationException;
-
-import org.sablo.websocket.CurrentWindow;
-import org.sablo.websocket.IWebsocketSession;
-import org.sablo.websocket.IWindow;
-import org.slf4j.Logger;
-import org.slf4j.LoggerFactory;
-
-
-/**
- * The default Event class used by the {@link IEventDispatcher}
- *
- * @author jcompagner
- *
- */
-public class Event
-{
-	private static final Logger log = LoggerFactory.getLogger(Event.class.getCanonicalName());
-
-	private volatile boolean runInBackground;
-	private volatile boolean suspended;
-
-	private final Runnable runnable;
-	private volatile boolean executed;
-	private volatile Exception exception;
-
-	private final IWindow currentWindow;
-	private final IWebsocketSession session;
-	private final int eventLevel;
-
-	public Event(IWebsocketSession session, Runnable runnable, int eventLevel)
-	{
-		this.session = session;
-		this.runnable = runnable;
-		this.eventLevel = eventLevel;
-
-		if (CurrentWindow.exists())
-		{
-			currentWindow = CurrentWindow.get();
-		}
-		else
-		{
-			// this is a runnable added to the event thread from a none request thread
-			currentWindow = null;
-		}
-	}
-
-	/**
-	 * @return the session
-	 */
-	protected IWebsocketSession getSession()
-	{
-		return session;
-	}
-
-	public int getEventLevel()
-	{
-		return eventLevel;
-	}
-
-	/**
-	 * Called by the script thread to execute itself.
-	 */
-	public final void execute()
-	{
-<<<<<<< HEAD
-		IWindow window = currentWindow;
-		if (window == null)
-		{
-			// this was an event not triggered by a specific endpoint, just relay it to all the endpoints
-			// could be changes in the data model that must be pushed to all endpoints, or a close/shutdown/logout
-			window = createWebsocketSessionWindows();
-		}
-=======
-		IWindow window = getWindow();
->>>>>>> 1826c215
-
-		CurrentWindow.runForWindow(window, new Runnable()
-		{
-			@Override
-			public void run()
-			{
-				try
-				{
-					beforeExecute();
-					if (runnable != null)
-					{
-						runnable.run();
-					}
-				}
-				catch (CancellationException ex)
-				{
-					log.info("Execution cancelled", ex);
-					exception = ex;
-				}
-				catch (Exception e)
-				{
-					log.error("Exception in execute", e);
-					exception = e;
-				}
-				finally
-				{
-					executed = true;
-					afterExecute();
-				}
-			}
-		});
-	}
-
-	protected WebsocketSessionWindows createWebsocketSessionWindows()
-	{
-		return new WebsocketSessionWindows(session);
-	}
-
-	/**
-	 *  called right before the runnable gets executed
-	 */
-	protected void afterExecute()
-	{
-		session.stopHandlingEvent();
-	}
-
-	/**
-	 * called after the runnable is executed (normal or exception result)
-	 */
-	protected void beforeExecute()
-	{
-		session.startHandlingEvent();
-	}
-
-	/**
-	 * @return the exception
-	 */
-	public Exception getException()
-	{
-		return exception;
-	}
-
-	/**
-	 * Called when this event will be suspended, will set this event in a suspended state.
-	 */
-	public void willSuspend()
-	{
-		suspended = true;
-		session.stopHandlingEvent();
-	}
-
-	/**
-	 * Called when this event will be resumed will set this event in a resumed state.
-	 */
-	public void willResume()
-	{
-		suspended = false;
-		session.startHandlingEvent();
-	}
-
-	/**
-	 * @return the executed
-	 */
-	public boolean isExecuted()
-	{
-		return executed;
-	}
-
-	/**
-	 * @return true This will return true if this event is in a suspended state.
-	 */
-	public boolean isSuspended()
-	{
-		return suspended;
-	}
-
-	/**
-	 * Must be called when this event will be executed in the background (the ui will be painted)
-	 */
-	public void executeInBackground()
-	{
-		runInBackground = true;
-	}
-
-	/**
-	 * @return true when {@link #executeInBackground()} was called.
-	 */
-	public boolean isExecutingInBackground()
-	{
-		return runInBackground;
-	}
-
-	public IWindow getWindow()
-	{
-		IWindow window = currentWindow;
-		if (window == null)
-		{
-			// this was an event from not triggered by a specific endpoint, just relay it to all the endpoints
-			// could be changes in the data model that must be pushed to all endpoints, or a close/shutdown/logout
-			window = createWebsocketSessionWindows();
-		}
-		return window;
-	}
+/*
+ * Copyright (C) 2014 Servoy BV
+ *
+ * Licensed under the Apache License, Version 2.0 (the "License");
+ * you may not use this file except in compliance with the License.
+ * You may obtain a copy of the License at
+ *
+ *      http://www.apache.org/licenses/LICENSE-2.0
+ *
+ * Unless required by applicable law or agreed to in writing, software
+ * distributed under the License is distributed on an "AS IS" BASIS,
+ * WITHOUT WARRANTIES OR CONDITIONS OF ANY KIND, either express or implied.
+ * See the License for the specific language governing permissions and
+ * limitations under the License.
+ */
+
+package org.sablo.eventthread;
+
+import java.util.concurrent.CancellationException;
+
+import org.sablo.websocket.CurrentWindow;
+import org.sablo.websocket.IWebsocketSession;
+import org.sablo.websocket.IWindow;
+import org.slf4j.Logger;
+import org.slf4j.LoggerFactory;
+
+
+/**
+ * The default Event class used by the {@link IEventDispatcher}
+ *
+ * @author jcompagner
+ *
+ */
+public class Event
+{
+	private static final Logger log = LoggerFactory.getLogger(Event.class.getCanonicalName());
+
+	private volatile boolean runInBackground;
+	private volatile boolean suspended;
+
+	private final Runnable runnable;
+	private volatile boolean executed;
+	private volatile Exception exception;
+
+	private final IWindow currentWindow;
+	private final IWebsocketSession session;
+	private final int eventLevel;
+
+	public Event(IWebsocketSession session, Runnable runnable, int eventLevel)
+	{
+		this.session = session;
+		this.runnable = runnable;
+		this.eventLevel = eventLevel;
+
+		if (CurrentWindow.exists())
+		{
+			currentWindow = CurrentWindow.get();
+		}
+		else
+		{
+			// this is a runnable added to the event thread from a none request thread
+			currentWindow = null;
+		}
+	}
+
+	/**
+	 * @return the session
+	 */
+	protected IWebsocketSession getSession()
+	{
+		return session;
+	}
+
+	public int getEventLevel()
+	{
+		return eventLevel;
+	}
+
+	/**
+	 * Called by the script thread to execute itself.
+	 */
+	public final void execute()
+	{
+		IWindow window = getWindow();
+
+		CurrentWindow.runForWindow(window, new Runnable()
+		{
+			@Override
+			public void run()
+			{
+				try
+				{
+					beforeExecute();
+					if (runnable != null)
+					{
+						runnable.run();
+					}
+				}
+				catch (CancellationException ex)
+				{
+					log.info("Execution cancelled", ex);
+					exception = ex;
+				}
+				catch (Exception e)
+				{
+					log.error("Exception in execute", e);
+					exception = e;
+				}
+				finally
+				{
+					executed = true;
+					afterExecute();
+				}
+			}
+		});
+	}
+
+	protected WebsocketSessionWindows createWebsocketSessionWindows()
+	{
+		return new WebsocketSessionWindows(session);
+	}
+
+	/**
+	 *  called right before the runnable gets executed
+	 */
+	protected void afterExecute()
+	{
+		session.stopHandlingEvent();
+	}
+
+	/**
+	 * called after the runnable is executed (normal or exception result)
+	 */
+	protected void beforeExecute()
+	{
+		session.startHandlingEvent();
+	}
+
+	/**
+	 * @return the exception
+	 */
+	public Exception getException()
+	{
+		return exception;
+	}
+
+	/**
+	 * Called when this event will be suspended, will set this event in a suspended state.
+	 */
+	public void willSuspend()
+	{
+		suspended = true;
+		session.stopHandlingEvent();
+	}
+
+	/**
+	 * Called when this event will be resumed will set this event in a resumed state.
+	 */
+	public void willResume()
+	{
+		suspended = false;
+		session.startHandlingEvent();
+	}
+
+	/**
+	 * @return the executed
+	 */
+	public boolean isExecuted()
+	{
+		return executed;
+	}
+
+	/**
+	 * @return true This will return true if this event is in a suspended state.
+	 */
+	public boolean isSuspended()
+	{
+		return suspended;
+	}
+
+	/**
+	 * Must be called when this event will be executed in the background (the ui will be painted)
+	 */
+	public void executeInBackground()
+	{
+		runInBackground = true;
+	}
+
+	/**
+	 * @return true when {@link #executeInBackground()} was called.
+	 */
+	public boolean isExecutingInBackground()
+	{
+		return runInBackground;
+	}
+
+	public IWindow getWindow()
+	{
+		IWindow window = currentWindow;
+		if (window == null)
+		{
+			// this was an event from not triggered by a specific endpoint, just relay it to all the endpoints
+			// could be changes in the data model that must be pushed to all endpoints, or a close/shutdown/logout
+			window = createWebsocketSessionWindows();
+		}
+		return window;
+	}
 }