/*
 * Copyright (C) 2014 Servoy BV
 *
 * Licensed under the Apache License, Version 2.0 (the "License");
 * you may not use this file except in compliance with the License.
 * You may obtain a copy of the License at
 *
 *      http://www.apache.org/licenses/LICENSE-2.0
 *
 * Unless required by applicable law or agreed to in writing, software
 * distributed under the License is distributed on an "AS IS" BASIS,
 * WITHOUT WARRANTIES OR CONDITIONS OF ANY KIND, either express or implied.
 * See the License for the specific language governing permissions and
 * limitations under the License.
 */

package org.sablo;

import java.io.IOException;
import java.util.Collection;
import java.util.HashMap;
import java.util.HashSet;
import java.util.List;
import java.util.Map;
import java.util.Set;

import org.sablo.specification.PropertyDescription;
import org.sablo.specification.WebComponentApiDefinition;
import org.sablo.specification.WebComponentSpecProvider;
import org.sablo.specification.WebComponentSpecification;
import org.sablo.specification.property.types.AggregatedPropertyType;
import org.sablo.websocket.CurrentWindow;

/**
 * Server side representation of an angular webcomponent in the browser. It is
 * defined by a strong specification api,event and property-model wise
 *
 * @author jblok
 */
public class WebComponent extends BaseWebObject
{
	Container parent;

	public WebComponent(String componentType, String name)
	{
		super(name, WebComponentSpecProvider.getInstance().getWebComponentSpecification(componentType));
		properties.put("name", name);
	}

	public WebComponent(String name, WebComponentSpecification spec)
	{
		super(name, spec);
	}

	/**
	 * Returns the parent container
	 *
	 * @return the parent container
	 */
	public final Container getParent()
	{
		return parent;
	}

	@Override
	public boolean flagPropertyAsDirty(String key, boolean dirty)
	{
		boolean modified = super.flagPropertyAsDirty(key, dirty);
		if (dirty && modified && parent != null) parent.markAsChanged();
		return modified;
	}

	/**
	 * Finds the first container parent of this component of the given class.
	 *
	 * @param <Z> type of parent
	 * @param c class to search for
	 * @return First container parent that is an instance of the given class, or null if none can be
	 *         found
	 */
	public final <Z> Z findParent(final Class<Z> c)
	{
		Container current = getParent();
		while (current != null)
		{
			if (c.isInstance(current))
			{
				return c.cast(current);
			}
			current = current.getParent();
		}
		return null;
	}

	@Override
	protected void checkProtection(String eventType)
	{
		super.checkProtection(eventType);

		// Check if container is not protected or invisible
		if (parent != null)
		{
			parent.checkProtection(null);
		}
	}

	@Override
	public void dispose()
	{
		super.dispose();
		if (parent != null)
		{
			parent.remove(this);
		}
	}

	/**
	 * Invoke apiFunction by name, fails silently if not found
	 *
	 * @param apiFunctionName
	 *            the function name
	 * @param args
	 *            the args
	 * @return the value if any
	 */
	public Object invokeApi(String apiFunctionName, Object[] args)
	{
		WebComponentApiDefinition apiFunction = specification.getApiFunction(apiFunctionName);
		if (apiFunction != null)
		{
			return invokeApi(apiFunction, args);
		}
		return null;
	}

	/**
	 * Invoke apiFunction
	 *
	 * @param apiFunction
	 *            the function
	 * @param args
	 *            the args
	 * @return the value if any
	 */
	public Object invokeApi(WebComponentApiDefinition apiFunction, Object[] args)
	{
		return CurrentWindow.get().invokeApi(this, apiFunction, args, getParameterTypes(apiFunction));
	}

	/**
	 * Execute a service function defined in the client.
	 * Synchronous call, blocks until the result is returned.
	 *
	 * @param service
	 *            the service name
	 * @param functionName
	 *            the functionName name
	 * @param arguments
	 *            the arguments
	 * @return the value if any
	 * @throws IOException 
	 */
	public Object executeServiceCall(String service, String functionName, Object[] arguments) throws IOException
	{
		return CurrentWindow.get().getSession().getClientService(service).executeServiceCall(functionName, arguments);
	}

	/**
	 * Execute a service function defined in the client.
	 * Asynchronous non-blocking call.
	 *
	 * @param service
	 *            the service name
	 * @param functionName
	 *            the functionName name
	 * @param arguments
	 *            the arguments
	 * @throws IOException 
	 */
	public void executeAsyncServiceCall(String service, String functionName, Object[] arguments)
	{
		CurrentWindow.get().getSession().getClientService(service).executeAsyncServiceCall(functionName, arguments);
	}

	public static PropertyDescription getParameterTypes(WebComponentApiDefinition apiFunc)
	{
		PropertyDescription parameterTypes = null;
		final List<PropertyDescription> types = apiFunc.getParameters();
		if (types.size() > 0)
		{
			parameterTypes = new PropertyDescription("", AggregatedPropertyType.INSTANCE)
			{
				@Override
				public Map<String, PropertyDescription> getProperties()
				{
					Map<String, PropertyDescription> map = new HashMap<String, PropertyDescription>();
					for (int i = 0; i < types.size(); i++)
					{
						map.put(String.valueOf(i), types.get(i));
					}
					return map;
				}

				@Override
				public PropertyDescription getProperty(String name)
				{
					try
					{
						int index = Integer.parseInt(name);
						if (index < types.size())
						{
							return types.get(index);
						}
						return null;
					}
					catch (NumberFormatException e)
					{
						return super.getProperty(name);
					}
				}

				@Override
				public Collection<String> getAllPropertiesNames()
				{
					Set<String> s = new HashSet<String>();
					for (int i = 0; i < types.size(); i++)
					{
						s.add(String.valueOf(i));
					}
					s.addAll(super.getAllPropertiesNames());
					return s;
				}
			};
		}
		return parameterTypes;
	}

<<<<<<< HEAD
	/*
	 * (non-Javadoc)
	 *
	 * @see org.sablo.BaseWebObject#isEnabled()
	 */
	@Override
	public final boolean isEnabled()
	{
		return super.isEnabled() && (parent == null || parent.isEnabled());
	}
=======
>>>>>>> a692dd41
}
<|MERGE_RESOLUTION|>--- conflicted
+++ resolved
@@ -1,251 +1,249 @@
-/*
- * Copyright (C) 2014 Servoy BV
- *
- * Licensed under the Apache License, Version 2.0 (the "License");
- * you may not use this file except in compliance with the License.
- * You may obtain a copy of the License at
- *
- *      http://www.apache.org/licenses/LICENSE-2.0
- *
- * Unless required by applicable law or agreed to in writing, software
- * distributed under the License is distributed on an "AS IS" BASIS,
- * WITHOUT WARRANTIES OR CONDITIONS OF ANY KIND, either express or implied.
- * See the License for the specific language governing permissions and
- * limitations under the License.
- */
-
-package org.sablo;
-
-import java.io.IOException;
-import java.util.Collection;
-import java.util.HashMap;
-import java.util.HashSet;
-import java.util.List;
-import java.util.Map;
-import java.util.Set;
-
-import org.sablo.specification.PropertyDescription;
-import org.sablo.specification.WebComponentApiDefinition;
-import org.sablo.specification.WebComponentSpecProvider;
-import org.sablo.specification.WebComponentSpecification;
-import org.sablo.specification.property.types.AggregatedPropertyType;
-import org.sablo.websocket.CurrentWindow;
-
-/**
- * Server side representation of an angular webcomponent in the browser. It is
- * defined by a strong specification api,event and property-model wise
- *
- * @author jblok
- */
-public class WebComponent extends BaseWebObject
-{
-	Container parent;
-
-	public WebComponent(String componentType, String name)
-	{
-		super(name, WebComponentSpecProvider.getInstance().getWebComponentSpecification(componentType));
-		properties.put("name", name);
-	}
-
-	public WebComponent(String name, WebComponentSpecification spec)
-	{
-		super(name, spec);
-	}
-
-	/**
-	 * Returns the parent container
-	 *
-	 * @return the parent container
-	 */
-	public final Container getParent()
-	{
-		return parent;
-	}
-
-	@Override
-	public boolean flagPropertyAsDirty(String key, boolean dirty)
-	{
-		boolean modified = super.flagPropertyAsDirty(key, dirty);
-		if (dirty && modified && parent != null) parent.markAsChanged();
-		return modified;
-	}
-
-	/**
-	 * Finds the first container parent of this component of the given class.
-	 *
-	 * @param <Z> type of parent
-	 * @param c class to search for
-	 * @return First container parent that is an instance of the given class, or null if none can be
-	 *         found
-	 */
-	public final <Z> Z findParent(final Class<Z> c)
-	{
-		Container current = getParent();
-		while (current != null)
-		{
-			if (c.isInstance(current))
-			{
-				return c.cast(current);
-			}
-			current = current.getParent();
-		}
-		return null;
-	}
-
-	@Override
-	protected void checkProtection(String eventType)
-	{
-		super.checkProtection(eventType);
-
-		// Check if container is not protected or invisible
-		if (parent != null)
-		{
-			parent.checkProtection(null);
-		}
-	}
-
-	@Override
-	public void dispose()
-	{
-		super.dispose();
-		if (parent != null)
-		{
-			parent.remove(this);
-		}
-	}
-
-	/**
-	 * Invoke apiFunction by name, fails silently if not found
-	 *
-	 * @param apiFunctionName
-	 *            the function name
-	 * @param args
-	 *            the args
-	 * @return the value if any
-	 */
-	public Object invokeApi(String apiFunctionName, Object[] args)
-	{
-		WebComponentApiDefinition apiFunction = specification.getApiFunction(apiFunctionName);
-		if (apiFunction != null)
-		{
-			return invokeApi(apiFunction, args);
-		}
-		return null;
-	}
-
-	/**
-	 * Invoke apiFunction
-	 *
-	 * @param apiFunction
-	 *            the function
-	 * @param args
-	 *            the args
-	 * @return the value if any
-	 */
-	public Object invokeApi(WebComponentApiDefinition apiFunction, Object[] args)
-	{
-		return CurrentWindow.get().invokeApi(this, apiFunction, args, getParameterTypes(apiFunction));
-	}
-
-	/**
-	 * Execute a service function defined in the client.
-	 * Synchronous call, blocks until the result is returned.
-	 *
-	 * @param service
-	 *            the service name
-	 * @param functionName
-	 *            the functionName name
-	 * @param arguments
-	 *            the arguments
-	 * @return the value if any
-	 * @throws IOException 
-	 */
-	public Object executeServiceCall(String service, String functionName, Object[] arguments) throws IOException
-	{
-		return CurrentWindow.get().getSession().getClientService(service).executeServiceCall(functionName, arguments);
-	}
-
-	/**
-	 * Execute a service function defined in the client.
-	 * Asynchronous non-blocking call.
-	 *
-	 * @param service
-	 *            the service name
-	 * @param functionName
-	 *            the functionName name
-	 * @param arguments
-	 *            the arguments
-	 * @throws IOException 
-	 */
-	public void executeAsyncServiceCall(String service, String functionName, Object[] arguments)
-	{
-		CurrentWindow.get().getSession().getClientService(service).executeAsyncServiceCall(functionName, arguments);
-	}
-
-	public static PropertyDescription getParameterTypes(WebComponentApiDefinition apiFunc)
-	{
-		PropertyDescription parameterTypes = null;
-		final List<PropertyDescription> types = apiFunc.getParameters();
-		if (types.size() > 0)
-		{
-			parameterTypes = new PropertyDescription("", AggregatedPropertyType.INSTANCE)
-			{
-				@Override
-				public Map<String, PropertyDescription> getProperties()
-				{
-					Map<String, PropertyDescription> map = new HashMap<String, PropertyDescription>();
-					for (int i = 0; i < types.size(); i++)
-					{
-						map.put(String.valueOf(i), types.get(i));
-					}
-					return map;
-				}
-
-				@Override
-				public PropertyDescription getProperty(String name)
-				{
-					try
-					{
-						int index = Integer.parseInt(name);
-						if (index < types.size())
-						{
-							return types.get(index);
-						}
-						return null;
-					}
-					catch (NumberFormatException e)
-					{
-						return super.getProperty(name);
-					}
-				}
-
-				@Override
-				public Collection<String> getAllPropertiesNames()
-				{
-					Set<String> s = new HashSet<String>();
-					for (int i = 0; i < types.size(); i++)
-					{
-						s.add(String.valueOf(i));
-					}
-					s.addAll(super.getAllPropertiesNames());
-					return s;
-				}
-			};
-		}
-		return parameterTypes;
-	}
-
-<<<<<<< HEAD
-	/*
-	 * (non-Javadoc)
-	 *
-	 * @see org.sablo.BaseWebObject#isEnabled()
-	 */
-	@Override
-	public final boolean isEnabled()
-	{
-		return super.isEnabled() && (parent == null || parent.isEnabled());
-	}
-=======
->>>>>>> a692dd41
-}
+/*
+ * Copyright (C) 2014 Servoy BV
+ *
+ * Licensed under the Apache License, Version 2.0 (the "License");
+ * you may not use this file except in compliance with the License.
+ * You may obtain a copy of the License at
+ *
+ *      http://www.apache.org/licenses/LICENSE-2.0
+ *
+ * Unless required by applicable law or agreed to in writing, software
+ * distributed under the License is distributed on an "AS IS" BASIS,
+ * WITHOUT WARRANTIES OR CONDITIONS OF ANY KIND, either express or implied.
+ * See the License for the specific language governing permissions and
+ * limitations under the License.
+ */
+
+package org.sablo;
+
+import java.io.IOException;
+import java.util.Collection;
+import java.util.HashMap;
+import java.util.HashSet;
+import java.util.List;
+import java.util.Map;
+import java.util.Set;
+
+import org.sablo.specification.PropertyDescription;
+import org.sablo.specification.WebComponentApiDefinition;
+import org.sablo.specification.WebComponentSpecProvider;
+import org.sablo.specification.WebComponentSpecification;
+import org.sablo.specification.property.types.AggregatedPropertyType;
+import org.sablo.websocket.CurrentWindow;
+
+/**
+ * Server side representation of an angular webcomponent in the browser. It is
+ * defined by a strong specification api,event and property-model wise
+ *
+ * @author jblok
+ */
+public class WebComponent extends BaseWebObject
+{
+	Container parent;
+
+	public WebComponent(String componentType, String name)
+	{
+		super(name, WebComponentSpecProvider.getInstance().getWebComponentSpecification(componentType));
+		properties.put("name", name);
+	}
+
+	public WebComponent(String name, WebComponentSpecification spec)
+	{
+		super(name, spec);
+	}
+
+	/**
+	 * Returns the parent container
+	 *
+	 * @return the parent container
+	 */
+	public final Container getParent()
+	{
+		return parent;
+	}
+
+	@Override
+	public boolean flagPropertyAsDirty(String key, boolean dirty)
+	{
+		boolean modified = super.flagPropertyAsDirty(key, dirty);
+		if (dirty && modified && parent != null) parent.markAsChanged();
+		return modified;
+	}
+
+	/**
+	 * Finds the first container parent of this component of the given class.
+	 *
+	 * @param <Z> type of parent
+	 * @param c class to search for
+	 * @return First container parent that is an instance of the given class, or null if none can be
+	 *         found
+	 */
+	public final <Z> Z findParent(final Class<Z> c)
+	{
+		Container current = getParent();
+		while (current != null)
+		{
+			if (c.isInstance(current))
+			{
+				return c.cast(current);
+			}
+			current = current.getParent();
+		}
+		return null;
+	}
+
+	@Override
+	protected void checkProtection(String eventType)
+	{
+		super.checkProtection(eventType);
+
+		// Check if container is not protected or invisible
+		if (parent != null)
+		{
+			parent.checkProtection(null);
+		}
+	}
+
+	@Override
+	public void dispose()
+	{
+		super.dispose();
+		if (parent != null)
+		{
+			parent.remove(this);
+		}
+	}
+
+	/**
+	 * Invoke apiFunction by name, fails silently if not found
+	 *
+	 * @param apiFunctionName
+	 *            the function name
+	 * @param args
+	 *            the args
+	 * @return the value if any
+	 */
+	public Object invokeApi(String apiFunctionName, Object[] args)
+	{
+		WebComponentApiDefinition apiFunction = specification.getApiFunction(apiFunctionName);
+		if (apiFunction != null)
+		{
+			return invokeApi(apiFunction, args);
+		}
+		return null;
+	}
+
+	/**
+	 * Invoke apiFunction
+	 *
+	 * @param apiFunction
+	 *            the function
+	 * @param args
+	 *            the args
+	 * @return the value if any
+	 */
+	public Object invokeApi(WebComponentApiDefinition apiFunction, Object[] args)
+	{
+		return CurrentWindow.get().invokeApi(this, apiFunction, args, getParameterTypes(apiFunction));
+	}
+
+	/**
+	 * Execute a service function defined in the client.
+	 * Synchronous call, blocks until the result is returned.
+	 *
+	 * @param service
+	 *            the service name
+	 * @param functionName
+	 *            the functionName name
+	 * @param arguments
+	 *            the arguments
+	 * @return the value if any
+	 * @throws IOException
+	 */
+	public Object executeServiceCall(String service, String functionName, Object[] arguments) throws IOException
+	{
+		return CurrentWindow.get().getSession().getClientService(service).executeServiceCall(functionName, arguments);
+	}
+
+	/**
+	 * Execute a service function defined in the client.
+	 * Asynchronous non-blocking call.
+	 *
+	 * @param service
+	 *            the service name
+	 * @param functionName
+	 *            the functionName name
+	 * @param arguments
+	 *            the arguments
+	 * @throws IOException
+	 */
+	public void executeAsyncServiceCall(String service, String functionName, Object[] arguments)
+	{
+		CurrentWindow.get().getSession().getClientService(service).executeAsyncServiceCall(functionName, arguments);
+	}
+
+	public static PropertyDescription getParameterTypes(WebComponentApiDefinition apiFunc)
+	{
+		PropertyDescription parameterTypes = null;
+		final List<PropertyDescription> types = apiFunc.getParameters();
+		if (types.size() > 0)
+		{
+			parameterTypes = new PropertyDescription("", AggregatedPropertyType.INSTANCE)
+			{
+				@Override
+				public Map<String, PropertyDescription> getProperties()
+				{
+					Map<String, PropertyDescription> map = new HashMap<String, PropertyDescription>();
+					for (int i = 0; i < types.size(); i++)
+					{
+						map.put(String.valueOf(i), types.get(i));
+					}
+					return map;
+				}
+
+				@Override
+				public PropertyDescription getProperty(String name)
+				{
+					try
+					{
+						int index = Integer.parseInt(name);
+						if (index < types.size())
+						{
+							return types.get(index);
+						}
+						return null;
+					}
+					catch (NumberFormatException e)
+					{
+						return super.getProperty(name);
+					}
+				}
+
+				@Override
+				public Collection<String> getAllPropertiesNames()
+				{
+					Set<String> s = new HashSet<String>();
+					for (int i = 0; i < types.size(); i++)
+					{
+						s.add(String.valueOf(i));
+					}
+					s.addAll(super.getAllPropertiesNames());
+					return s;
+				}
+			};
+		}
+		return parameterTypes;
+	}
+
+
+	/*
+	 * (non-Javadoc)
+	 *
+	 * @see org.sablo.BaseWebObject#isEnabled()
+	 */
+	@Override
+	public final boolean isEnabled()
+	{
+		return super.isEnabled() && (parent == null || parent.isEnabled());
+	}
+}