--- conflicted
+++ resolved
@@ -1,164 +1,156 @@
-/*
- * Copyright (C) 2014 Servoy BV
- *
- * Licensed under the Apache License, Version 2.0 (the "License");
- * you may not use this file except in compliance with the License.
- * You may obtain a copy of the License at
- *
- *      http://www.apache.org/licenses/LICENSE-2.0
- *
- * Unless required by applicable law or agreed to in writing, software
- * distributed under the License is distributed on an "AS IS" BASIS,
- * WITHOUT WARRANTIES OR CONDITIONS OF ANY KIND, either express or implied.
- * See the License for the specific language governing permissions and
- * limitations under the License.
- */
-
-package org.sablo.websocket;
-
-import java.util.HashMap;
-import java.util.Iterator;
-import java.util.Map;
-import java.util.Map.Entry;
-import java.util.UUID;
-
-import org.slf4j.Logger;
-import org.slf4j.LoggerFactory;
-
-/**
- * Websocket user session management
- * @author jblok, rgansevles
- */
-public class WebsocketSessionManager
-{
-	private static final Logger log = LoggerFactory.getLogger(WebsocketSessionManager.class.getCanonicalName());
-
-<<<<<<< HEAD
-	private static Map<String, IWebsocketSessionFactory> websocketSessionFactories = new HashMap<>();
-=======
-	private static IWebsocketSessionFactory websocketSessionFactory;
->>>>>>> c67ee332
-
-	//maps form uuid to session
-	private static Map<String, IWebsocketSession> wsSessions = new HashMap<>();
-
-	//maps sessionkey to time
-	private static Map<String, Long> nonActiveWsSessions = new HashMap<>();
-
-	private static final long SESSION_TIMEOUT = 1 * 60 * 1000;
-
-	public static void addSession(IWebsocketSession wsSession)
-	{
-		synchronized (wsSessions)
-		{
-			wsSessions.put(wsSession.getUuid(), wsSession);
-		}
-	}
-
-	public static IWebsocketSession removeSession(String uuid)
-	{
-		synchronized (wsSessions)
-		{
-			nonActiveWsSessions.remove(uuid);
-			return wsSessions.remove(uuid);
-		}
-	}
-
-	public static IWebsocketSession getSession(String endpointType, String prevUuid)
-	{
-		try
-		{
-			return getOrCreateSession(endpointType, prevUuid, false);
-		}
-		catch (Exception e)
-		{
-			log.error("exception calling getSession (not create) should not happen", e);
-		}
-		return null;
-	}
-
-	/**
-	 * This method only throws an exception if the creation of the client fails (so the create boolean is true)
-	 *
-	 * @param endpointType
-	 * @param prevUuid
-	 * @param create
-	 * @return
-	 * @throws Exception
-	 */
-	static IWebsocketSession getOrCreateSession(String endpointType, String prevUuid, boolean create) throws Exception
-	{
-		String uuid = prevUuid;
-		IWebsocketSession wsSession = null;
-		synchronized (wsSessions)
-		{
-			String key;
-			if (uuid != null && uuid.length() > 0)
-			{
-				wsSession = wsSessions.get(uuid);
-				nonActiveWsSessions.remove(uuid);
-			}
-			else
-			{
-				uuid = UUID.randomUUID().toString();
-			}
-			if (wsSession == null || !wsSession.isValid())
-			{
-				wsSessions.remove(uuid);
-				wsSession = null;
-				if (create && websocketSessionFactories.containsKey(endpointType))
-				{
-<<<<<<< HEAD
-					wsSession = websocketSessionFactories.get(endpointType).createSession(uuid);
-=======
-					wsSession = websocketSessionFactory.createSession(endpointType, uuid);
->>>>>>> c67ee332
-				}
-				if (wsSession != null)
-				{
-					wsSessions.put(uuid, wsSession);
-				}
-			}
-		}
-		return wsSession;
-	}
-
-	/**
-	 * @param endpointType
-	 * @param uuid
-	 */
-	static void closeSession(String endpointType, String uuid)
-	{
-		synchronized (wsSessions)
-		{
-			//do global non active cleanup
-			long currentTime = System.currentTimeMillis();
-			Iterator<Entry<String, Long>> iterator = nonActiveWsSessions.entrySet().iterator();
-			while (iterator.hasNext())
-			{
-				Entry<String, Long> entry = iterator.next();
-				if (currentTime - entry.getValue().longValue() > SESSION_TIMEOUT)
-				{
-					wsSessions.remove(entry.getKey());
-					iterator.remove();
-				}
-			}
-
-			//mark current as non active
-			if (uuid != null)
-			{
-				nonActiveWsSessions.put(uuid, new Long(currentTime));
-			}
-		}
-	}
-
-	public static void setWebsocketSessionFactory(String endpointType, IWebsocketSessionFactory factory)
-	{
-		websocketSessionFactories.put(endpointType, factory);
-	}
-
-	public static IWebsocketSessionFactory getWebsocketSessionFactory()
-	{
-		return websocketSessionFactory;
-	}
-}
+/*
+ * Copyright (C) 2014 Servoy BV
+ *
+ * Licensed under the Apache License, Version 2.0 (the "License");
+ * you may not use this file except in compliance with the License.
+ * You may obtain a copy of the License at
+ *
+ *      http://www.apache.org/licenses/LICENSE-2.0
+ *
+ * Unless required by applicable law or agreed to in writing, software
+ * distributed under the License is distributed on an "AS IS" BASIS,
+ * WITHOUT WARRANTIES OR CONDITIONS OF ANY KIND, either express or implied.
+ * See the License for the specific language governing permissions and
+ * limitations under the License.
+ */
+
+package org.sablo.websocket;
+
+import java.util.HashMap;
+import java.util.Iterator;
+import java.util.Map;
+import java.util.Map.Entry;
+import java.util.UUID;
+
+import org.slf4j.Logger;
+import org.slf4j.LoggerFactory;
+
+/**
+ * Websocket user session management
+ * @author jblok, rgansevles
+ */
+public class WebsocketSessionManager
+{
+	private static final Logger log = LoggerFactory.getLogger(WebsocketSessionManager.class.getCanonicalName());
+
+	private static Map<String, IWebsocketSessionFactory> websocketSessionFactories = new HashMap<>();
+
+	//maps form uuid to session
+	private static Map<String, IWebsocketSession> wsSessions = new HashMap<>();
+
+	//maps sessionkey to time
+	private static Map<String, Long> nonActiveWsSessions = new HashMap<>();
+
+	private static final long SESSION_TIMEOUT = 1 * 60 * 1000;
+
+	public static void addSession(IWebsocketSession wsSession)
+	{
+		synchronized (wsSessions)
+		{
+			wsSessions.put(wsSession.getUuid(), wsSession);
+		}
+	}
+
+	public static IWebsocketSession removeSession(String uuid)
+	{
+		synchronized (wsSessions)
+		{
+			nonActiveWsSessions.remove(uuid);
+			return wsSessions.remove(uuid);
+		}
+	}
+
+	public static IWebsocketSession getSession(String endpointType, String prevUuid)
+	{
+		try
+		{
+			return getOrCreateSession(endpointType, prevUuid, false);
+		}
+		catch (Exception e)
+		{
+			log.error("exception calling getSession (not create) should not happen", e);
+		}
+		return null;
+	}
+
+	/**
+	 * This method only throws an exception if the creation of the client fails (so the create boolean is true)
+	 *
+	 * @param endpointType
+	 * @param prevUuid
+	 * @param create
+	 * @return
+	 * @throws Exception
+	 */
+	static IWebsocketSession getOrCreateSession(String endpointType, String prevUuid, boolean create) throws Exception
+	{
+		String uuid = prevUuid;
+		IWebsocketSession wsSession = null;
+		synchronized (wsSessions)
+		{
+			String key;
+			if (uuid != null && uuid.length() > 0)
+			{
+				wsSession = wsSessions.get(uuid);
+				nonActiveWsSessions.remove(uuid);
+			}
+			else
+			{
+				uuid = UUID.randomUUID().toString();
+			}
+			if (wsSession == null || !wsSession.isValid())
+			{
+				wsSessions.remove(uuid);
+				wsSession = null;
+				if (create && websocketSessionFactories.containsKey(endpointType))
+				{
+					wsSession = websocketSessionFactories.get(endpointType).createSession(uuid);
+				}
+				if (wsSession != null)
+				{
+					wsSessions.put(uuid, wsSession);
+				}
+			}
+		}
+		return wsSession;
+	}
+
+	/**
+	 * @param endpointType
+	 * @param uuid
+	 */
+	static void closeSession(String endpointType, String uuid)
+	{
+		synchronized (wsSessions)
+		{
+			//do global non active cleanup
+			long currentTime = System.currentTimeMillis();
+			Iterator<Entry<String, Long>> iterator = nonActiveWsSessions.entrySet().iterator();
+			while (iterator.hasNext())
+			{
+				Entry<String, Long> entry = iterator.next();
+				if (currentTime - entry.getValue().longValue() > SESSION_TIMEOUT)
+				{
+					wsSessions.remove(entry.getKey());
+					iterator.remove();
+				}
+			}
+
+			//mark current as non active
+			if (uuid != null)
+			{
+				nonActiveWsSessions.put(uuid, new Long(currentTime));
+			}
+		}
+	}
+
+	public static void setWebsocketSessionFactory(String endpointType, IWebsocketSessionFactory factory)
+	{
+		websocketSessionFactories.put(endpointType, factory);
+	}
+
+	public static IWebsocketSessionFactory getWebsocketSessionFactory()
+	{
+		return websocketSessionFactory;
+	}
+}