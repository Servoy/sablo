--- conflicted
+++ resolved
@@ -1,182 +1,177 @@
-/*
- * Copyright (C) 2015 Servoy BV
- *
- * Licensed under the Apache License, Version 2.0 (the "License");
- * you may not use this file except in compliance with the License.
- * You may obtain a copy of the License at
- *
- *      http://www.apache.org/licenses/LICENSE-2.0
- *
- * Unless required by applicable law or agreed to in writing, software
- * distributed under the License is distributed on an "AS IS" BASIS,
- * WITHOUT WARRANTIES OR CONDITIONS OF ANY KIND, either express or implied.
- * See the License for the specific language governing permissions and
- * limitations under the License.
- */
-package org.sablo.websocket;
-
-import java.io.IOException;
-import java.util.List;
-import java.util.Map;
-
-import org.json.JSONException;
-import org.json.JSONWriter;
-import org.sablo.Container;
-import org.sablo.WebComponent;
-import org.sablo.specification.IFunctionParameters;
-import org.sablo.specification.WebObjectFunctionDefinition;
-import org.sablo.specification.property.IBrowserConverterContext;
-<<<<<<< HEAD
-=======
-import org.sablo.websocket.utils.DataConversion;
-import org.sablo.websocket.utils.JSONUtils;
->>>>>>> 0f0680ee
-import org.sablo.websocket.utils.JSONUtils.IToJSONConverter;
-
-
-/**
- * Represents the client side window object on the server.
- *
- * @author rgansevles
- *
- */
-public interface IWindow
-{
-
-	/**
-	 * Get the websocket session.
-	 */
-	IWebsocketSession getSession();
-
-	void setEndpoint(IWebsocketEndpoint endpoint);
-
-	/**
-	 * Get the websocket endpoint for this window.
-	 */
-	IWebsocketEndpoint getEndpoint();
-
-	Container getForm(String formName);
-
-	String getCurrentFormUrl();
-
-	void setCurrentFormUrl(String currentFormUrl);
-
-	/**
-	 * Register a container on this window for traversal of changes (when changes are detected on that container after handling an event, they will be sent to client).<br/>
-	 * The window will only keep a weak reference to the container, so it will automatically unregister it when that container can be garbage collected.
-	 *
-	 * @param container the container that is registered to this window.
-	 */
-	void registerContainer(Container container);
-
-	/**
-	 * Unregisters the given container from this window. This window will no longer look for change in this container.</br>
-	 * Useful when for example a container is moved to another window completely.
-	 *
-	 * @param container the container that is registered to this window.
-	 */
-	void unregisterContainer(Container container);
-
-	int getNr();
-
-	String getName();
-
-	/**
-	 * Flush outstanding async service calls.
-	 *
-	 * @throws IOException
-	 */
-	void flush() throws IOException;
-
-	/**
-	 * Execute a (client/browser) service call asynchronously.
-	 *
-	 * @param clientService the service to call client side.
-	 * @param functionName the name of the service's function to call.
-	 * @param arguments the arguments to be passed to the service's function call.
-	 * @param argumentTypes the types of arguments passed; can be null (the types are used for correct 'to JSON' conversion for websocket traffic).
-	 */
-	void executeAsyncServiceCall(IClientService clientService, String functionName, Object[] arguments, IFunctionParameters argumentTypes);
-
-	/**
-	 * Execute a (client/browser) async-now method; such methods are to be executed right away but do not wait for a return value.
-	 * The async-now call does not send any component/service pending changes - or call other pending async/delayed api to client; it just calls the method.
-	 * @param clientService the service to call client side.
-	 * @param functionName the name of the service's function to call.
-	 * @param arguments the arguments to be passed to the service's function call.
-	 * @param argumentTypes the types of arguments passed; can be null (the types are used for correct 'to JSON' conversion for websocket traffic).
-	 */
-	void executeAsyncNowServiceCall(IClientService clientService, String functionName, Object[] arguments, IFunctionParameters argumentTypes);
-
-	/**
-	 * Execute a (client/browser) service call asynchronously and returns the resulting value.
-	 *
-	 * @param clientService the service to call client side.
-	 * @param functionName the name of the service's function to call.
-	 * @param arguments the arguments to be passed to the service's function call.
-	 * @param apiFunction
-	 * @param argumentTypes the types of arguments passed; can be null (the types are used for correct 'to JSON' conversion for web-socket traffic).
-	 * @param pendingChangesWriter a writer that writes any pending changes of the service that must be sent with this request/api call to be in sync on client.
-	 * @return remote result.
-	 * @throws IOException if such an exception happens.
-	 */
-	Object executeServiceCall(IClientService serviceName, String functionName, Object[] arguments, WebObjectFunctionDefinition apiFunction,
-		IToJSONWriter<IBrowserConverterContext> pendingChangesWriter, boolean blockEventProcessing) throws IOException;
-
-	/**
-	 * Invoke an function on the webcomponent
-	 * @param receiver the webcomponent to invoke on
-	 * @param apiFunction the function to invoke
-	 * @param arguments
-	 */
-	public Object invokeApi(WebComponent receiver, WebObjectFunctionDefinition apiFunction, Object[] arguments);
-
-	/**
-	 * It there an active session to the browser?
-	 */
-	boolean hasEndpoint();
-
-
-	/**
-	 * Writes as JSON changes from all components of all registered Containers.
-	 * @param keyInParent a key (can be null in which case it should be ignored) that must be appended to 'w' initially if this method call writes content to it. If the method returns false, nothing should be written to the writer...
-	 */
-	boolean writeAllComponentsChanges(JSONWriter w, String keyInParent, IToJSONConverter<IBrowserConverterContext> converter) throws JSONException;
-
-	/**
-	 * Close the browser session.
-	 */
-	void closeSession();
-
-	/**
-	 * Close the browser session with a cancel reason.
-	 */
-	void cancelSession(String reason);
-
-	/**
-	 * returns the last ping time that was received from the client
-	 * return 0 if not known
-	 */
-	public long getLastPingTime();
-
-	void dispose();
-
-
-	void sendChanges() throws IOException;
-
-	/**
-	 * When client side calls an API from client to server and expects an result (through a defer/promise), we want to send that result together with
-	 * any other changes that that API call generated server side and that need to be sent. So that they arrive in the same request to the client.<br/><br/>
-	 *
-	 * Some (client side) components need this result to arrive in the same message in order to ignore some incomming changes from server (if they were the ones
-	 * that requested them for example).
-	 *
-	 * But do register the result here to be sent later - when all changes that happened as a result of this request are sent.
-	 */
-	void setClientToServerCallReturnValueForChanges(ClientToServerCallReturnValue clientToServerCallReturnValue);
-
-	void onOpen(Map<String, List<String>> requestParams);
-
-	int getNextMessageNumber();
-
-}
+/*
+ * Copyright (C) 2015 Servoy BV
+ *
+ * Licensed under the Apache License, Version 2.0 (the "License");
+ * you may not use this file except in compliance with the License.
+ * You may obtain a copy of the License at
+ *
+ *      http://www.apache.org/licenses/LICENSE-2.0
+ *
+ * Unless required by applicable law or agreed to in writing, software
+ * distributed under the License is distributed on an "AS IS" BASIS,
+ * WITHOUT WARRANTIES OR CONDITIONS OF ANY KIND, either express or implied.
+ * See the License for the specific language governing permissions and
+ * limitations under the License.
+ */
+package org.sablo.websocket;
+
+import java.io.IOException;
+import java.util.List;
+import java.util.Map;
+
+import org.json.JSONException;
+import org.json.JSONWriter;
+import org.sablo.Container;
+import org.sablo.WebComponent;
+import org.sablo.specification.IFunctionParameters;
+import org.sablo.specification.WebObjectFunctionDefinition;
+import org.sablo.specification.property.IBrowserConverterContext;
+import org.sablo.websocket.utils.JSONUtils;
+import org.sablo.websocket.utils.JSONUtils.IToJSONConverter;
+
+
+/**
+ * Represents the client side window object on the server.
+ *
+ * @author rgansevles
+ *
+ */
+public interface IWindow
+{
+
+	/**
+	 * Get the websocket session.
+	 */
+	IWebsocketSession getSession();
+
+	void setEndpoint(IWebsocketEndpoint endpoint);
+
+	/**
+	 * Get the websocket endpoint for this window.
+	 */
+	IWebsocketEndpoint getEndpoint();
+
+	Container getForm(String formName);
+
+	String getCurrentFormUrl();
+
+	void setCurrentFormUrl(String currentFormUrl);
+
+	/**
+	 * Register a container on this window for traversal of changes (when changes are detected on that container after handling an event, they will be sent to client).<br/>
+	 * The window will only keep a weak reference to the container, so it will automatically unregister it when that container can be garbage collected.
+	 *
+	 * @param container the container that is registered to this window.
+	 */
+	void registerContainer(Container container);
+
+	/**
+	 * Unregisters the given container from this window. This window will no longer look for change in this container.</br>
+	 * Useful when for example a container is moved to another window completely.
+	 *
+	 * @param container the container that is registered to this window.
+	 */
+	void unregisterContainer(Container container);
+
+	int getNr();
+
+	String getName();
+
+	/**
+	 * Flush outstanding async service calls.
+	 *
+	 * @throws IOException
+	 */
+	void flush() throws IOException;
+
+	/**
+	 * Execute a (client/browser) service call asynchronously.
+	 *
+	 * @param clientService the service to call client side.
+	 * @param functionName the name of the service's function to call.
+	 * @param arguments the arguments to be passed to the service's function call.
+	 * @param argumentTypes the types of arguments passed; can be null (the types are used for correct 'to JSON' conversion for websocket traffic).
+	 */
+	void executeAsyncServiceCall(IClientService clientService, String functionName, Object[] arguments, IFunctionParameters argumentTypes);
+
+	/**
+	 * Execute a (client/browser) async-now method; such methods are to be executed right away but do not wait for a return value.
+	 * The async-now call does not send any component/service pending changes - or call other pending async/delayed api to client; it just calls the method.
+	 * @param clientService the service to call client side.
+	 * @param functionName the name of the service's function to call.
+	 * @param arguments the arguments to be passed to the service's function call.
+	 * @param argumentTypes the types of arguments passed; can be null (the types are used for correct 'to JSON' conversion for websocket traffic).
+	 */
+	void executeAsyncNowServiceCall(IClientService clientService, String functionName, Object[] arguments, IFunctionParameters argumentTypes);
+
+	/**
+	 * Execute a (client/browser) service call asynchronously and returns the resulting value.
+	 *
+	 * @param clientService the service to call client side.
+	 * @param functionName the name of the service's function to call.
+	 * @param arguments the arguments to be passed to the service's function call.
+	 * @param apiFunction
+	 * @param argumentTypes the types of arguments passed; can be null (the types are used for correct 'to JSON' conversion for web-socket traffic).
+	 * @param pendingChangesWriter a writer that writes any pending changes of the service that must be sent with this request/api call to be in sync on client.
+	 * @return remote result.
+	 * @throws IOException if such an exception happens.
+	 */
+	Object executeServiceCall(IClientService serviceName, String functionName, Object[] arguments, WebObjectFunctionDefinition apiFunction,
+		IToJSONWriter<IBrowserConverterContext> pendingChangesWriter, boolean blockEventProcessing) throws IOException;
+
+	/**
+	 * Invoke an function on the webcomponent
+	 * @param receiver the webcomponent to invoke on
+	 * @param apiFunction the function to invoke
+	 * @param arguments
+	 */
+	public Object invokeApi(WebComponent receiver, WebObjectFunctionDefinition apiFunction, Object[] arguments);
+
+	/**
+	 * It there an active session to the browser?
+	 */
+	boolean hasEndpoint();
+
+
+	/**
+	 * Writes as JSON changes from all components of all registered Containers.
+	 * @param keyInParent a key (can be null in which case it should be ignored) that must be appended to 'w' initially if this method call writes content to it. If the method returns false, nothing should be written to the writer...
+	 */
+	boolean writeAllComponentsChanges(JSONWriter w, String keyInParent, IToJSONConverter<IBrowserConverterContext> converter) throws JSONException;
+
+	/**
+	 * Close the browser session.
+	 */
+	void closeSession();
+
+	/**
+	 * Close the browser session with a cancel reason.
+	 */
+	void cancelSession(String reason);
+
+	/**
+	 * returns the last ping time that was received from the client
+	 * return 0 if not known
+	 */
+	public long getLastPingTime();
+
+	void dispose();
+
+	void sendChanges() throws IOException;
+
+	/**
+	 * When client side calls an API from client to server and expects an result (through a defer/promise), we want to send that result together with
+	 * any other changes that that API call generated server side and that need to be sent. So that they arrive in the same request to the client.<br/><br/>
+	 *
+	 * Some (client side) components need this result to arrive in the same message in order to ignore some incomming changes from server (if they were the ones
+	 * that requested them for example).
+	 *
+	 * But do register the result here to be sent later - when all changes that happened as a result of this request are sent.
+	 */
+	void setClientToServerCallReturnValueForChanges(ClientToServerCallReturnValue clientToServerCallReturnValue);
+
+	void onOpen(Map<String, List<String>> requestParams);
+
+	int getNextMessageNumber();
+
+}