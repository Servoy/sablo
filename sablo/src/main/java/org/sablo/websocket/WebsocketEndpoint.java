/*
 * Copyright (C) 2014 Servoy BV
 *
 * Licensed under the Apache License, Version 2.0 (the "License");
 * you may not use this file except in compliance with the License.
 * You may obtain a copy of the License at
 *
 *      http://www.apache.org/licenses/LICENSE-2.0
 *
 * Unless required by applicable law or agreed to in writing, software
 * distributed under the License is distributed on an "AS IS" BASIS,
 * WITHOUT WARRANTIES OR CONDITIONS OF ANY KIND, either express or implied.
 * See the License for the specific language governing permissions and
 * limitations under the License.
 */

package org.sablo.websocket;

import java.io.IOException;
import java.util.ArrayList;
import java.util.HashMap;
import java.util.Iterator;
import java.util.List;
import java.util.Map;
import java.util.concurrent.atomic.AtomicInteger;

import javax.websocket.CloseReason;
import javax.websocket.Session;

import org.json.JSONException;
import org.json.JSONObject;
import org.sablo.eventthread.IEventDispatcher;
import org.sablo.specification.PropertyDescription;
import org.sablo.specification.property.types.AggregatedPropertyType;
import org.sablo.websocket.utils.JSONUtils;
import org.sablo.websocket.utils.JSONUtils.FullValueToJSONConverter;
import org.slf4j.Logger;
import org.slf4j.LoggerFactory;

/** RAGTEST doc
 * The websocket endpoint for communication between the WebSocketWindow instance on the server and the browser.
 * This class handles:
 * <ul>
 * <li>creating of websocket sessions and rebinding after reconnect
 * <li>messages protocol with request/response
 * <li>messages protocol with data conversion (currently only date)
 * <li>service calls (both server to client and client to server)
 * </ul>
 *
 * @author jcompagner, rgansevles
/*/
public abstract class WebsocketEndpoint implements IWebsocketEndpoint
{
	public static final Logger log = LoggerFactory.getLogger(WebsocketEndpoint.class.getCanonicalName());

	/*
	 * connection with browser
	 */

	private final String endpointType;

	private Session session;

	private IWindow window;

	// RAGTEST naar window
	private final AtomicInteger nextMessageId = new AtomicInteger(0);
	private final Map<Integer, List<Object>> pendingMessages = new HashMap<>();

	public WebsocketEndpoint(String endpointType)
	{
		this.endpointType = endpointType;
	}

<<<<<<< HEAD
	public void start(Session newSession, String sessionid, String winname, String winid, String arg) throws Exception
=======
	public void start(Session newSession, String sessionid, final String windowid, final String... arg) throws Exception
>>>>>>> c58932e2
	{
		this.session = newSession;

		String uuid = "null".equalsIgnoreCase(sessionid) ? null : sessionid;
<<<<<<< HEAD
		String windowId = "null".equalsIgnoreCase(winid) ? null : winid;
		String windowName = "null".equalsIgnoreCase(winname) ? null : winname;
		final String argument = "null".equalsIgnoreCase(arg) ? null : arg;

		final IWebsocketSession wsSession = WebsocketSessionManager.getOrCreateSession(endpointType, uuid, true);

		CurrentWindow.set(window = wsSession.getOrCreateWindow(windowId, windowName));
=======
		windowId = "null".equalsIgnoreCase(windowid) ? null : windowid;
		currentInstance.set(this);
>>>>>>> c58932e2
		try
		{
			window.setEndpoint(this);

<<<<<<< HEAD
			// send initial setup to client in separate thread in order to release current connection
			wsSession.getEventDispatcher().addEvent(new Runnable()
			{
				@Override
				public void run()
				{
					window.onOpen();
					wsSession.onOpen(argument);
				}
			});
=======
			if (!wsSession.getUuid().equals(uuid)) sendMessage(new JSONStringer().object().key("sessionid").value(wsSession.getUuid()).endObject().toString());
			wsSession.registerEndpoint(this);
			wsSession.onOpen(arg);
>>>>>>> c58932e2
		}
		finally
		{
			CurrentWindow.set(null);
		}

		WebsocketSessionManager.closeInactiveSessions();
	}

	@Override
	public int getNextMessageId()
	{
		return nextMessageId.incrementAndGet();
	}

	@Override
	public void closeSession()
	{
		closeSession(new CloseReason(CloseReason.CloseCodes.GOING_AWAY, "Application Server shutdown!!!!!!!"));
	}

	@Override
	public void cancelSession(String reason)
	{
		closeSession(new CloseReason(CloseReason.CloseCodes.CANNOT_ACCEPT, reason));
	}

	private void closeSession(CloseReason closeReason)
	{
		if (session != null)
		{
			try
			{
				session.close(closeReason);
			}
			catch (IOException e)
			{
			}
			session = null;
		}
		window = null;
	}

	public void onClose()
	{
		if (window != null)
		{
			IWindow win = window;
			window = null;
			win.setEndpoint(null);
		}
		session = null;

		WebsocketSessionManager.closeInactiveSessions();
	}

	private final StringBuilder incomingPartialMessage = new StringBuilder();

	public void incoming(String msg, boolean lastPart)
	{
		String message = msg;
		if (!lastPart)
		{
			incomingPartialMessage.append(message);
			return;
		}
		if (incomingPartialMessage.length() > 0)
		{
			incomingPartialMessage.append(message);
			message = incomingPartialMessage.toString();
			incomingPartialMessage.setLength(0);
		}

		CurrentWindow.set(window);
		try
		{
			final JSONObject obj = new JSONObject(message);

			if (obj.has("smsgid"))
			{
				window.getSession().getEventDispatcher().addEvent(new Runnable()
				{

					@Override
					public void run()
					{
						// response message
						Integer suspendID = new Integer(obj.optInt("smsgid"));
						List<Object> ret = pendingMessages.remove(suspendID);
						if (ret != null) ret.add(obj.opt("ret"));

						window.getSession().getEventDispatcher().resume(suspendID);
					}

				}, IWebsocketEndpoint.EVENT_LEVEL_SYNC_API_CALL);
			}

			else if (obj.has("service"))
			{
				// service call
				final String serviceName = obj.optString("service");
				final IServerService service = window.getSession().getServerService(serviceName);

				if (service != null)
				{
					final String methodName = obj.optString("methodname");
					final JSONObject arguments = obj.optJSONObject("args");
					int eventLevel = (service instanceof IEventDispatchAwareServerService)
						? ((IEventDispatchAwareServerService)service).getMethodEventThreadLevel(methodName, arguments) : IEventDispatcher.EVENT_LEVEL_DEFAULT;

					window.getSession().getEventDispatcher().addEvent(new Runnable()
					{
						@Override
						public void run()
						{
							Object result = null;
							String error = null;
							try
							{
								result = service.executeMethod(methodName, arguments);
							}
							catch (Exception e)
							{
								error = "Error: " + e.getMessage();
								log.error(error, e);
							}

							final Object msgId = obj.opt("cmsgid");
							if (msgId != null) // client wants response
							{
								try
								{
									if (error == null)
									{
										Object resultObject = result;
										PropertyDescription objectType = null;
										if (result instanceof TypedData)
										{
											resultObject = ((TypedData< ? >)result).content;
											objectType = ((TypedData< ? >)result).contentType;
										}
										sendResponse(msgId, resultObject, objectType, true);
									}
									else
									{
										sendResponse(msgId, error, null, false);
									}
								}
								catch (IOException e)
								{
									log.error(e.getMessage(), e);
								}
							}
						}
					}, eventLevel);
				}
				else
				{
					log.info("unknown service called from the client: " + serviceName);
				}
			}

			else if (obj.has("servicedatapush"))
			{// RAGTEST services naar window??
				String servicename = obj.optString("servicedatapush");
				IClientService service = window.getSession().getService(servicename);
				JSONObject changes = obj.optJSONObject("changes");
				Iterator keys = changes.keys();
				while (keys.hasNext())
				{
					String key = (String)keys.next();
					service.putBrowserProperty(key, changes.opt(key));
				}
			}

			else
			{
				window.getSession().handleMessage(obj);
			}
		}
		catch (JSONException e)
		{
			log.error("JSONException", e);
			return;
		}
		finally
		{
			CurrentWindow.set(null);
		}

	}

//	public void sendMessage(String txt) throws IOException
//	{
//		sendText("{\"msg\":" + txt + '}');
//	}

	protected void sendResponse(Object msgId, Object object, PropertyDescription objectType, boolean success) throws IOException
	{
		Map<String, Object> data = new HashMap<>();
		String key = success ? "ret" : "exception";
		data.put(key, object);
		data.put("cmsgid", msgId);
		PropertyDescription dataTypes = null;
		if (objectType != null)
		{
			dataTypes = AggregatedPropertyType.newAggregatedProperty();
			dataTypes.putProperty(key, objectType);
		}

		try
		{
			sendText(JSONUtils.writeDataWithConversions(FullValueToJSONConverter.INSTANCE, data, dataTypes, null));
		}
		catch (JSONException e)
		{
			throw new IOException(e);
		}
	}

	public synchronized void sendText(String txt) throws IOException
	{
		if (session == null)
		{
			throw new IOException("No session");
		}
		session.getBasicRemote().sendText(txt);
	}


	/** Wait for a response message with given messsageId.
	 * @param text
	 * @throws IOException
	 */
	public Object waitResponse(Integer messageId, String text) throws IOException
	{
		List<Object> ret = new ArrayList<>(1);
		pendingMessages.put(messageId, ret);
		window.getSession().getEventDispatcher().suspend(messageId, EVENT_LEVEL_SYNC_API_CALL); // TODO are fail-safes/timeouts needed here in case client browser gets closed or confused?

		if (ret.size() == 0)
		{
			log.warn("No response from client for message '" + text + "'");
			// Or throw an exception here?
			return null;
		}
		return ret.get(0);
	}

	public boolean hasSession()
	{
		return session != null;
	}

}<|MERGE_RESOLUTION|>--- conflicted
+++ resolved
@@ -72,32 +72,21 @@
 		this.endpointType = endpointType;
 	}
 
-<<<<<<< HEAD
-	public void start(Session newSession, String sessionid, String winname, String winid, String arg) throws Exception
-=======
-	public void start(Session newSession, String sessionid, final String windowid, final String... arg) throws Exception
->>>>>>> c58932e2
+	public void start(Session newSession, String sessionid, String winname, final String winid, final String... arg) throws Exception
 	{
 		this.session = newSession;
 
 		String uuid = "null".equalsIgnoreCase(sessionid) ? null : sessionid;
-<<<<<<< HEAD
 		String windowId = "null".equalsIgnoreCase(winid) ? null : winid;
 		String windowName = "null".equalsIgnoreCase(winname) ? null : winname;
-		final String argument = "null".equalsIgnoreCase(arg) ? null : arg;
 
 		final IWebsocketSession wsSession = WebsocketSessionManager.getOrCreateSession(endpointType, uuid, true);
 
 		CurrentWindow.set(window = wsSession.getOrCreateWindow(windowId, windowName));
-=======
-		windowId = "null".equalsIgnoreCase(windowid) ? null : windowid;
-		currentInstance.set(this);
->>>>>>> c58932e2
 		try
 		{
 			window.setEndpoint(this);
 
-<<<<<<< HEAD
 			// send initial setup to client in separate thread in order to release current connection
 			wsSession.getEventDispatcher().addEvent(new Runnable()
 			{
@@ -105,14 +94,9 @@
 				public void run()
 				{
 					window.onOpen();
-					wsSession.onOpen(argument);
+					wsSession.onOpen(arg);
 				}
 			});
-=======
-			if (!wsSession.getUuid().equals(uuid)) sendMessage(new JSONStringer().object().key("sessionid").value(wsSession.getUuid()).endObject().toString());
-			wsSession.registerEndpoint(this);
-			wsSession.onOpen(arg);
->>>>>>> c58932e2
 		}
 		finally
 		{
