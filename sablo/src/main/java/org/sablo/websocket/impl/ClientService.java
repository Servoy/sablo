/*
 * Copyright (C) 2014 Servoy BV
 *
 * Licensed under the Apache License, Version 2.0 (the "License");
 * you may not use this file except in compliance with the License.
 * You may obtain a copy of the License at
 *
 *      http://www.apache.org/licenses/LICENSE-2.0
 *
 * Unless required by applicable law or agreed to in writing, software
 * distributed under the License is distributed on an "AS IS" BASIS,
 * WITHOUT WARRANTIES OR CONDITIONS OF ANY KIND, either express or implied.
 * See the License for the specific language governing permissions and
 * limitations under the License.
 */
package org.sablo.websocket.impl;

import java.io.IOException;
import java.util.List;

import org.json.JSONException;
import org.json.JSONStringer;
import org.json.JSONWriter;
import org.sablo.BaseWebObject;
import org.sablo.specification.PropertyDescription;
import org.sablo.specification.WebObjectFunctionDefinition;
import org.sablo.specification.WebObjectSpecification;
import org.sablo.specification.WebObjectSpecification.PushToServerEnum;
import org.sablo.specification.WebServiceSpecProvider;
import org.sablo.specification.property.BrowserConverterContext;
import org.sablo.specification.property.IBrowserConverterContext;
import org.sablo.websocket.CurrentWindow;
import org.sablo.websocket.IClientService;
import org.sablo.websocket.IToJSONWriter;
import org.sablo.websocket.TypedDataWithChangeInfo;
import org.sablo.websocket.utils.JSONUtils;
import org.sablo.websocket.utils.JSONUtils.FullValueToJSONConverter;
import org.sablo.websocket.utils.JSONUtils.IToJSONConverter;
import org.slf4j.Logger;
import org.slf4j.LoggerFactory;

/**
 * implementation of {@link IClientService}
 *
 * @author jcompagner
 */
public class ClientService extends BaseWebObject implements IClientService
{

	private static final Logger log = LoggerFactory.getLogger(ClientService.class.getCanonicalName());

	public ClientService(String serviceName, WebObjectSpecification spec)
	{
		super(serviceName, spec);
	}

	public ClientService(String serviceName, WebObjectSpecification spec, boolean waitForPropertyInitBeforeAttach)
	{
		super(serviceName, spec, waitForPropertyInitBeforeAttach);
	}

	@Override
	public String getScriptingName()
	{
		return getSpecification() != null ? getSpecification().getScriptingName() : getName();
	}

	@Override
	public Object executeServiceCall(String functionName, Object[] arguments) throws IOException
	{
		WebObjectFunctionDefinition apiFunction = specification.getApiFunction(functionName);

		Object retValue = CurrentWindow.get().executeServiceCall(this, functionName, arguments, apiFunction, new IToJSONWriter<IBrowserConverterContext>()
		{

			@Override
			public boolean writeJSONContent(JSONWriter w, String keyInParent, IToJSONConverter<IBrowserConverterContext> converter) throws JSONException
			{
				TypedDataWithChangeInfo serviceChanges = getAndClearChanges();
				if (serviceChanges.content != null && serviceChanges.content.size() > 0)
				{
					JSONUtils.addKeyIfPresent(w, keyInParent);

					w.object().key("services").object().key(getScriptingName()).object();

					// converter is always ChangesToJSONConverter here and will get passed one; so if some property changed completely, use the FullValueToJSONConverter given as separate arg.
					writeProperties(converter, FullValueToJSONConverter.INSTANCE, w, serviceChanges);

					w.endObject().endObject().endObject();

					return true;
				}

				return false;
			}

			@Override
			public boolean checkForAndWriteAnyUnexpectedRemainingChanges(JSONStringer w, String keyInParent,
				IToJSONConverter<IBrowserConverterContext> converter)
			{
				return writeJSONContent(w, keyInParent, converter);
			}
		}, apiFunction != null ? apiFunction.getBlockEventProcessing() : true);

		if (retValue != null)
		{
			if (specification != null)
			{
				if (apiFunction != null && apiFunction.getReturnType() != null)
				{
					try
					{
						return JSONUtils.fromJSONUnwrapped(null, retValue, apiFunction.getReturnType(),
							new BrowserConverterContext(this, PushToServerEnum.allow), null);
					}
					catch (JSONException e)
					{
						log.error("Error interpreting return value (wrong type ?):", e); //$NON-NLS-1$
						return null;
					}
				}
			}
		}
		return retValue;
	}

	public void executeAsyncServiceCall(String functionName, Object[] arguments)
	{
		CurrentWindow.get().executeAsyncServiceCall(this, functionName, arguments, getParameterTypes(functionName));
	}

	public void executeAsyncNowServiceCall(String functionName, Object[] arguments)
	{
		CurrentWindow.get().executeAsyncNowServiceCall(this, functionName, arguments, getParameterTypes(functionName));
	}

	protected List<PropertyDescription> getParameterTypes(String functionName)
	{
<<<<<<< HEAD
		WebObjectFunctionDefinition apiFunc = specification.getApiFunction(functionName);
		return (apiFunc != null) ? apiFunc.getParameters() : null;
=======
		// we have a list of properties available; create a suitable wrapper PropertyDescription that has the
		// param indexes as child PropertyDescriptions
		WebObjectFunctionDefinition apiFunc = specification.getApiFunction(functionName);
		if (apiFunc != null)
		{
			return BaseWebObject.getParameterTypes(apiFunc);
		}
		apiFunc = specification.getInternalApiFunction(functionName);
		if (apiFunc != null)
		{
			return BaseWebObject.getParameterTypes(apiFunc);
		}
		return null;
>>>>>>> ca19da97
	}

	/**
	 * Transform service names like testpackage-myTestService into testPackageMyTestService - as latter is how getServiceScope gets called (generated code) from service client js,
	 * and former is how auto-add-watches code knows the name (from the WebObjectSpecification)...
	 */
	public static String convertToJSName(String name)
	{
		// this should do the same as websocket.ts #scriptifyServiceNameIfNeeded()
		int index = name.indexOf('-');
		while (index != -1 && name.length() > index + 1)
		{
			name = name.substring(0, index) + Character.toUpperCase(name.charAt(index + 1)) + name.substring(index + 2);
			index = name.indexOf('-');
		}
		return name;
	}

//	/**
//	 * Guess-transforms service script names like testPackageMyTestService into testpackage-myTestService or testpackage-MyTestService. (example inspired from what new service action would generate)
//	 * This reverse transformation is ambiguous, so it can be used for guessing, not to be depended on. It's not a full reverse of {@link #convertToJSName(String)}.
//	 *
//	 * It can't know if the char after the dash was upper or lower when converting to script name; it cannot also know how many dashes there were...
//	 *
//	 * @return an array of possible initial service names based on the given scripting name. It has one or more items in it.
//	 */
//	public static String[] convertFromJSNameByGuessing(String jsName)
//	{
//		List<String> possibleServiceNames = new ArrayList<>();
//		possibleServiceNames.add(jsName);
//
//		if (jsName != null)
//		{
//			for (int i = 0; i < jsName.length(); i++)
//			{
//				if (Character.isUpperCase(jsName.charAt(i)))
//				{
//					possibleServiceNames.add(jsName.substring(0, i) + "-" + jsName.substring(i));
//					possibleServiceNames.add(jsName.substring(0, i) + "-" + Character.toLowerCase(jsName.charAt(i)) + jsName.substring(i + 1));
//					break;
//				}
//			}
//		}
//
//		return possibleServiceNames.toArray(new String[possibleServiceNames.size()]);
//	}

	public static WebObjectSpecification getServiceDefinitionFromScriptingName(String scriptingName)
	{
		WebObjectSpecification serviceDefinition = WebServiceSpecProvider.getSpecProviderState().getWebObjectSpecification(scriptingName);
		if (serviceDefinition == null)
		{
			// just search in all available services - which one has that scripting name
			WebObjectSpecification[] allServiceSpecs = WebServiceSpecProvider.getSpecProviderState().getAllWebObjectSpecifications();
			if (allServiceSpecs != null)
			{
				for (WebObjectSpecification ss : allServiceSpecs)
				{
					if (scriptingName.equals(ss.getScriptingName()))
					{
						serviceDefinition = ss;
						break;
					}
				}
			}
		}
		return serviceDefinition;
	}

	@Override
	public String toString()
	{
		return "Client service: " + getName(); //$NON-NLS-1$
	}

}
<|MERGE_RESOLUTION|>--- conflicted
+++ resolved
@@ -1,232 +1,217 @@
-/*
- * Copyright (C) 2014 Servoy BV
- *
- * Licensed under the Apache License, Version 2.0 (the "License");
- * you may not use this file except in compliance with the License.
- * You may obtain a copy of the License at
- *
- *      http://www.apache.org/licenses/LICENSE-2.0
- *
- * Unless required by applicable law or agreed to in writing, software
- * distributed under the License is distributed on an "AS IS" BASIS,
- * WITHOUT WARRANTIES OR CONDITIONS OF ANY KIND, either express or implied.
- * See the License for the specific language governing permissions and
- * limitations under the License.
- */
-package org.sablo.websocket.impl;
-
-import java.io.IOException;
-import java.util.List;
-
-import org.json.JSONException;
-import org.json.JSONStringer;
-import org.json.JSONWriter;
-import org.sablo.BaseWebObject;
-import org.sablo.specification.PropertyDescription;
-import org.sablo.specification.WebObjectFunctionDefinition;
-import org.sablo.specification.WebObjectSpecification;
-import org.sablo.specification.WebObjectSpecification.PushToServerEnum;
-import org.sablo.specification.WebServiceSpecProvider;
-import org.sablo.specification.property.BrowserConverterContext;
-import org.sablo.specification.property.IBrowserConverterContext;
-import org.sablo.websocket.CurrentWindow;
-import org.sablo.websocket.IClientService;
-import org.sablo.websocket.IToJSONWriter;
-import org.sablo.websocket.TypedDataWithChangeInfo;
-import org.sablo.websocket.utils.JSONUtils;
-import org.sablo.websocket.utils.JSONUtils.FullValueToJSONConverter;
-import org.sablo.websocket.utils.JSONUtils.IToJSONConverter;
-import org.slf4j.Logger;
-import org.slf4j.LoggerFactory;
-
-/**
- * implementation of {@link IClientService}
- *
- * @author jcompagner
- */
-public class ClientService extends BaseWebObject implements IClientService
-{
-
-	private static final Logger log = LoggerFactory.getLogger(ClientService.class.getCanonicalName());
-
-	public ClientService(String serviceName, WebObjectSpecification spec)
-	{
-		super(serviceName, spec);
-	}
-
-	public ClientService(String serviceName, WebObjectSpecification spec, boolean waitForPropertyInitBeforeAttach)
-	{
-		super(serviceName, spec, waitForPropertyInitBeforeAttach);
-	}
-
-	@Override
-	public String getScriptingName()
-	{
-		return getSpecification() != null ? getSpecification().getScriptingName() : getName();
-	}
-
-	@Override
-	public Object executeServiceCall(String functionName, Object[] arguments) throws IOException
-	{
-		WebObjectFunctionDefinition apiFunction = specification.getApiFunction(functionName);
-
-		Object retValue = CurrentWindow.get().executeServiceCall(this, functionName, arguments, apiFunction, new IToJSONWriter<IBrowserConverterContext>()
-		{
-
-			@Override
-			public boolean writeJSONContent(JSONWriter w, String keyInParent, IToJSONConverter<IBrowserConverterContext> converter) throws JSONException
-			{
-				TypedDataWithChangeInfo serviceChanges = getAndClearChanges();
-				if (serviceChanges.content != null && serviceChanges.content.size() > 0)
-				{
-					JSONUtils.addKeyIfPresent(w, keyInParent);
-
-					w.object().key("services").object().key(getScriptingName()).object();
-
-					// converter is always ChangesToJSONConverter here and will get passed one; so if some property changed completely, use the FullValueToJSONConverter given as separate arg.
-					writeProperties(converter, FullValueToJSONConverter.INSTANCE, w, serviceChanges);
-
-					w.endObject().endObject().endObject();
-
-					return true;
-				}
-
-				return false;
-			}
-
-			@Override
-			public boolean checkForAndWriteAnyUnexpectedRemainingChanges(JSONStringer w, String keyInParent,
-				IToJSONConverter<IBrowserConverterContext> converter)
-			{
-				return writeJSONContent(w, keyInParent, converter);
-			}
-		}, apiFunction != null ? apiFunction.getBlockEventProcessing() : true);
-
-		if (retValue != null)
-		{
-			if (specification != null)
-			{
-				if (apiFunction != null && apiFunction.getReturnType() != null)
-				{
-					try
-					{
-						return JSONUtils.fromJSONUnwrapped(null, retValue, apiFunction.getReturnType(),
-							new BrowserConverterContext(this, PushToServerEnum.allow), null);
-					}
-					catch (JSONException e)
-					{
-						log.error("Error interpreting return value (wrong type ?):", e); //$NON-NLS-1$
-						return null;
-					}
-				}
-			}
-		}
-		return retValue;
-	}
-
-	public void executeAsyncServiceCall(String functionName, Object[] arguments)
-	{
-		CurrentWindow.get().executeAsyncServiceCall(this, functionName, arguments, getParameterTypes(functionName));
-	}
-
-	public void executeAsyncNowServiceCall(String functionName, Object[] arguments)
-	{
-		CurrentWindow.get().executeAsyncNowServiceCall(this, functionName, arguments, getParameterTypes(functionName));
-	}
-
-	protected List<PropertyDescription> getParameterTypes(String functionName)
-	{
-<<<<<<< HEAD
-		WebObjectFunctionDefinition apiFunc = specification.getApiFunction(functionName);
-		return (apiFunc != null) ? apiFunc.getParameters() : null;
-=======
-		// we have a list of properties available; create a suitable wrapper PropertyDescription that has the
-		// param indexes as child PropertyDescriptions
-		WebObjectFunctionDefinition apiFunc = specification.getApiFunction(functionName);
-		if (apiFunc != null)
-		{
-			return BaseWebObject.getParameterTypes(apiFunc);
-		}
-		apiFunc = specification.getInternalApiFunction(functionName);
-		if (apiFunc != null)
-		{
-			return BaseWebObject.getParameterTypes(apiFunc);
-		}
-		return null;
->>>>>>> ca19da97
-	}
-
-	/**
-	 * Transform service names like testpackage-myTestService into testPackageMyTestService - as latter is how getServiceScope gets called (generated code) from service client js,
-	 * and former is how auto-add-watches code knows the name (from the WebObjectSpecification)...
-	 */
-	public static String convertToJSName(String name)
-	{
-		// this should do the same as websocket.ts #scriptifyServiceNameIfNeeded()
-		int index = name.indexOf('-');
-		while (index != -1 && name.length() > index + 1)
-		{
-			name = name.substring(0, index) + Character.toUpperCase(name.charAt(index + 1)) + name.substring(index + 2);
-			index = name.indexOf('-');
-		}
-		return name;
-	}
-
-//	/**
-//	 * Guess-transforms service script names like testPackageMyTestService into testpackage-myTestService or testpackage-MyTestService. (example inspired from what new service action would generate)
-//	 * This reverse transformation is ambiguous, so it can be used for guessing, not to be depended on. It's not a full reverse of {@link #convertToJSName(String)}.
-//	 *
-//	 * It can't know if the char after the dash was upper or lower when converting to script name; it cannot also know how many dashes there were...
-//	 *
-//	 * @return an array of possible initial service names based on the given scripting name. It has one or more items in it.
-//	 */
-//	public static String[] convertFromJSNameByGuessing(String jsName)
-//	{
-//		List<String> possibleServiceNames = new ArrayList<>();
-//		possibleServiceNames.add(jsName);
-//
-//		if (jsName != null)
-//		{
-//			for (int i = 0; i < jsName.length(); i++)
-//			{
-//				if (Character.isUpperCase(jsName.charAt(i)))
-//				{
-//					possibleServiceNames.add(jsName.substring(0, i) + "-" + jsName.substring(i));
-//					possibleServiceNames.add(jsName.substring(0, i) + "-" + Character.toLowerCase(jsName.charAt(i)) + jsName.substring(i + 1));
-//					break;
-//				}
-//			}
-//		}
-//
-//		return possibleServiceNames.toArray(new String[possibleServiceNames.size()]);
-//	}
-
-	public static WebObjectSpecification getServiceDefinitionFromScriptingName(String scriptingName)
-	{
-		WebObjectSpecification serviceDefinition = WebServiceSpecProvider.getSpecProviderState().getWebObjectSpecification(scriptingName);
-		if (serviceDefinition == null)
-		{
-			// just search in all available services - which one has that scripting name
-			WebObjectSpecification[] allServiceSpecs = WebServiceSpecProvider.getSpecProviderState().getAllWebObjectSpecifications();
-			if (allServiceSpecs != null)
-			{
-				for (WebObjectSpecification ss : allServiceSpecs)
-				{
-					if (scriptingName.equals(ss.getScriptingName()))
-					{
-						serviceDefinition = ss;
-						break;
-					}
-				}
-			}
-		}
-		return serviceDefinition;
-	}
-
-	@Override
-	public String toString()
-	{
-		return "Client service: " + getName(); //$NON-NLS-1$
-	}
-
-}
+/*
+ * Copyright (C) 2014 Servoy BV
+ *
+ * Licensed under the Apache License, Version 2.0 (the "License");
+ * you may not use this file except in compliance with the License.
+ * You may obtain a copy of the License at
+ *
+ *      http://www.apache.org/licenses/LICENSE-2.0
+ *
+ * Unless required by applicable law or agreed to in writing, software
+ * distributed under the License is distributed on an "AS IS" BASIS,
+ * WITHOUT WARRANTIES OR CONDITIONS OF ANY KIND, either express or implied.
+ * See the License for the specific language governing permissions and
+ * limitations under the License.
+ */
+package org.sablo.websocket.impl;
+
+import java.io.IOException;
+import java.util.List;
+
+import org.json.JSONException;
+import org.json.JSONStringer;
+import org.json.JSONWriter;
+import org.sablo.BaseWebObject;
+import org.sablo.specification.PropertyDescription;
+import org.sablo.specification.WebObjectFunctionDefinition;
+import org.sablo.specification.WebObjectSpecification;
+import org.sablo.specification.WebObjectSpecification.PushToServerEnum;
+import org.sablo.specification.WebServiceSpecProvider;
+import org.sablo.specification.property.BrowserConverterContext;
+import org.sablo.specification.property.IBrowserConverterContext;
+import org.sablo.websocket.CurrentWindow;
+import org.sablo.websocket.IClientService;
+import org.sablo.websocket.IToJSONWriter;
+import org.sablo.websocket.TypedDataWithChangeInfo;
+import org.sablo.websocket.utils.JSONUtils;
+import org.sablo.websocket.utils.JSONUtils.FullValueToJSONConverter;
+import org.sablo.websocket.utils.JSONUtils.IToJSONConverter;
+import org.slf4j.Logger;
+import org.slf4j.LoggerFactory;
+
+/**
+ * implementation of {@link IClientService}
+ *
+ * @author jcompagner
+ */
+public class ClientService extends BaseWebObject implements IClientService
+{
+
+	private static final Logger log = LoggerFactory.getLogger(ClientService.class.getCanonicalName());
+
+	public ClientService(String serviceName, WebObjectSpecification spec)
+	{
+		super(serviceName, spec);
+	}
+
+	public ClientService(String serviceName, WebObjectSpecification spec, boolean waitForPropertyInitBeforeAttach)
+	{
+		super(serviceName, spec, waitForPropertyInitBeforeAttach);
+	}
+
+	@Override
+	public String getScriptingName()
+	{
+		return getSpecification() != null ? getSpecification().getScriptingName() : getName();
+	}
+
+	@Override
+	public Object executeServiceCall(String functionName, Object[] arguments) throws IOException
+	{
+		WebObjectFunctionDefinition apiFunction = specification.getApiFunction(functionName);
+
+		Object retValue = CurrentWindow.get().executeServiceCall(this, functionName, arguments, apiFunction, new IToJSONWriter<IBrowserConverterContext>()
+		{
+
+			@Override
+			public boolean writeJSONContent(JSONWriter w, String keyInParent, IToJSONConverter<IBrowserConverterContext> converter) throws JSONException
+			{
+				TypedDataWithChangeInfo serviceChanges = getAndClearChanges();
+				if (serviceChanges.content != null && serviceChanges.content.size() > 0)
+				{
+					JSONUtils.addKeyIfPresent(w, keyInParent);
+
+					w.object().key("services").object().key(getScriptingName()).object();
+
+					// converter is always ChangesToJSONConverter here and will get passed one; so if some property changed completely, use the FullValueToJSONConverter given as separate arg.
+					writeProperties(converter, FullValueToJSONConverter.INSTANCE, w, serviceChanges);
+
+					w.endObject().endObject().endObject();
+
+					return true;
+				}
+
+				return false;
+			}
+
+			@Override
+			public boolean checkForAndWriteAnyUnexpectedRemainingChanges(JSONStringer w, String keyInParent,
+				IToJSONConverter<IBrowserConverterContext> converter)
+			{
+				return writeJSONContent(w, keyInParent, converter);
+			}
+		}, apiFunction != null ? apiFunction.getBlockEventProcessing() : true);
+
+		if (retValue != null)
+		{
+			if (specification != null)
+			{
+				if (apiFunction != null && apiFunction.getReturnType() != null)
+				{
+					try
+					{
+						return JSONUtils.fromJSONUnwrapped(null, retValue, apiFunction.getReturnType(),
+							new BrowserConverterContext(this, PushToServerEnum.allow), null);
+					}
+					catch (JSONException e)
+					{
+						log.error("Error interpreting return value (wrong type ?):", e); //$NON-NLS-1$
+						return null;
+					}
+				}
+			}
+		}
+		return retValue;
+	}
+
+	public void executeAsyncServiceCall(String functionName, Object[] arguments)
+	{
+		CurrentWindow.get().executeAsyncServiceCall(this, functionName, arguments, getParameterTypes(functionName));
+	}
+
+	public void executeAsyncNowServiceCall(String functionName, Object[] arguments)
+	{
+		CurrentWindow.get().executeAsyncNowServiceCall(this, functionName, arguments, getParameterTypes(functionName));
+	}
+
+	protected List<PropertyDescription> getParameterTypes(String functionName)
+	{
+		WebObjectFunctionDefinition apiFunc = specification.getApiFunction(functionName);
+		if (apiFunc == null) apiFunc = specification.getInternalApiFunction(functionName);
+		return (apiFunc != null) ? apiFunc.getParameters() : null;
+	}
+
+	/**
+	 * Transform service names like testpackage-myTestService into testPackageMyTestService - as latter is how getServiceScope gets called (generated code) from service client js,
+	 * and former is how auto-add-watches code knows the name (from the WebObjectSpecification)...
+	 */
+	public static String convertToJSName(String name)
+	{
+		// this should do the same as websocket.ts #scriptifyServiceNameIfNeeded()
+		int index = name.indexOf('-');
+		while (index != -1 && name.length() > index + 1)
+		{
+			name = name.substring(0, index) + Character.toUpperCase(name.charAt(index + 1)) + name.substring(index + 2);
+			index = name.indexOf('-');
+		}
+		return name;
+	}
+
+//	/**
+//	 * Guess-transforms service script names like testPackageMyTestService into testpackage-myTestService or testpackage-MyTestService. (example inspired from what new service action would generate)
+//	 * This reverse transformation is ambiguous, so it can be used for guessing, not to be depended on. It's not a full reverse of {@link #convertToJSName(String)}.
+//	 *
+//	 * It can't know if the char after the dash was upper or lower when converting to script name; it cannot also know how many dashes there were...
+//	 *
+//	 * @return an array of possible initial service names based on the given scripting name. It has one or more items in it.
+//	 */
+//	public static String[] convertFromJSNameByGuessing(String jsName)
+//	{
+//		List<String> possibleServiceNames = new ArrayList<>();
+//		possibleServiceNames.add(jsName);
+//
+//		if (jsName != null)
+//		{
+//			for (int i = 0; i < jsName.length(); i++)
+//			{
+//				if (Character.isUpperCase(jsName.charAt(i)))
+//				{
+//					possibleServiceNames.add(jsName.substring(0, i) + "-" + jsName.substring(i));
+//					possibleServiceNames.add(jsName.substring(0, i) + "-" + Character.toLowerCase(jsName.charAt(i)) + jsName.substring(i + 1));
+//					break;
+//				}
+//			}
+//		}
+//
+//		return possibleServiceNames.toArray(new String[possibleServiceNames.size()]);
+//	}
+
+	public static WebObjectSpecification getServiceDefinitionFromScriptingName(String scriptingName)
+	{
+		WebObjectSpecification serviceDefinition = WebServiceSpecProvider.getSpecProviderState().getWebObjectSpecification(scriptingName);
+		if (serviceDefinition == null)
+		{
+			// just search in all available services - which one has that scripting name
+			WebObjectSpecification[] allServiceSpecs = WebServiceSpecProvider.getSpecProviderState().getAllWebObjectSpecifications();
+			if (allServiceSpecs != null)
+			{
+				for (WebObjectSpecification ss : allServiceSpecs)
+				{
+					if (scriptingName.equals(ss.getScriptingName()))
+					{
+						serviceDefinition = ss;
+						break;
+					}
+				}
+			}
+		}
+		return serviceDefinition;
+	}
+
+	@Override
+	public String toString()
+	{
+		return "Client service: " + getName(); //$NON-NLS-1$
+	}
+
+}