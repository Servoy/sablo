--- conflicted
+++ resolved
@@ -1,109 +1,106 @@
-/*
- * Copyright (C) 2014 Servoy BV
- *
- * Licensed under the Apache License, Version 2.0 (the "License");
- * you may not use this file except in compliance with the License.
- * You may obtain a copy of the License at
- *
- *      http://www.apache.org/licenses/LICENSE-2.0
- *
- * Unless required by applicable law or agreed to in writing, software
- * distributed under the License is distributed on an "AS IS" BASIS,
- * WITHOUT WARRANTIES OR CONDITIONS OF ANY KIND, either express or implied.
- * See the License for the specific language governing permissions and
- * limitations under the License.
- */
-
-package org.sablo.websocket;
-
-<<<<<<< HEAD
-import java.util.Collection;
-=======
-import java.util.List;
-import java.util.Map;
->>>>>>> d6c9cde9
-
-import org.json.JSONObject;
-import org.sablo.eventthread.IEventDispatcher;
-import org.sablo.services.client.SabloService;
-
-/**
- * Interface for classes handling a websocket user session.
- * @author rgansevles
- */
-public interface IWebsocketSession
-{
-	/**
-	 * Returns the event dispatcher, that should be a separate thread that processes all the events.
-	 *
-	 * @return
-	 */
-	IEventDispatcher getEventDispatcher();
-
-	/**
-	 * Can it still be used?
-	 */
-	boolean isValid();
-
-	/**
-	 * Called when a new connection is started (also on reconnect)
-	 * @param argument
-	 */
-	public void onOpen(Map<String, List<String>> requestParams);
-
-	String getUuid();
-
-	void startHandlingEvent();
-
-	void stopHandlingEvent();
-
-	/**
-	 * Request to close the websocket session.
-	 */
-	void closeSession();
-
-	/**
-	 * Handle an incoming message.
-	 * @param obj
-	 */
-	// TODO: remove this, all when messages are done via service calls
-	void handleMessage(JSONObject obj);
-
-	/**
-	 * Register server side service
-	 * @param name
-	 * @param service handler
-	 */
-	void registerServerService(String name, IServerService service);
-
-	/**
-	 * Returns a server side service for that name.
-	 * @param name
-	 * @return
-	 */
-	IServerService getServerService(String name);
-
-	IClientService getClientService(String name);
-
-	Collection<IClientService> getServices();
-
-	/**RAGTEST doc
-	 * @param windowId
-	 * @param windowName
-	 * @return
-	 */
-	IWindow getOrCreateWindow(String windowId, String windowName);
-
-	Collection<IWindow> getWindows();
-
-	/**
-	 * @param window
-	 */
-	void invalidateWindow(IWindow window);
-
-	void activateWindow(IWindow window);
-
-	boolean checkForWindowActivity();
-
-	SabloService getSabloService();
-}
+/*
+ * Copyright (C) 2014 Servoy BV
+ *
+ * Licensed under the Apache License, Version 2.0 (the "License");
+ * you may not use this file except in compliance with the License.
+ * You may obtain a copy of the License at
+ *
+ *      http://www.apache.org/licenses/LICENSE-2.0
+ *
+ * Unless required by applicable law or agreed to in writing, software
+ * distributed under the License is distributed on an "AS IS" BASIS,
+ * WITHOUT WARRANTIES OR CONDITIONS OF ANY KIND, either express or implied.
+ * See the License for the specific language governing permissions and
+ * limitations under the License.
+ */
+
+package org.sablo.websocket;
+
+import java.util.Collection;
+import java.util.List;
+import java.util.Map;
+
+import org.json.JSONObject;
+import org.sablo.eventthread.IEventDispatcher;
+import org.sablo.services.client.SabloService;
+
+/**
+ * Interface for classes handling a websocket user session.
+ * @author rgansevles
+ */
+public interface IWebsocketSession
+{
+	/**
+	 * Returns the event dispatcher, that should be a separate thread that processes all the events.
+	 *
+	 * @return
+	 */
+	IEventDispatcher getEventDispatcher();
+
+	/**
+	 * Can it still be used?
+	 */
+	boolean isValid();
+
+	/**
+	 * Called when a new connection is started (also on reconnect)
+	 * @param argument
+	 */
+	public void onOpen(Map<String, List<String>> requestParams);
+
+	String getUuid();
+
+	void startHandlingEvent();
+
+	void stopHandlingEvent();
+
+	/**
+	 * Request to close the websocket session.
+	 */
+	void closeSession();
+
+	/**
+	 * Handle an incoming message.
+	 * @param obj
+	 */
+	// TODO: remove this, all when messages are done via service calls
+	void handleMessage(JSONObject obj);
+
+	/**
+	 * Register server side service
+	 * @param name
+	 * @param service handler
+	 */
+	void registerServerService(String name, IServerService service);
+
+	/**
+	 * Returns a server side service for that name.
+	 * @param name
+	 * @return
+	 */
+	IServerService getServerService(String name);
+
+	IClientService getClientService(String name);
+
+	Collection<IClientService> getServices();
+
+	/**RAGTEST doc
+	 * @param windowId
+	 * @param windowName
+	 * @return
+	 */
+	IWindow getOrCreateWindow(String windowId, String windowName);
+
+	Collection<IWindow> getWindows();
+
+	/**
+	 * @param window
+	 */
+	void invalidateWindow(IWindow window);
+
+	void activateWindow(IWindow window);
+
+	boolean checkForWindowActivity();
+
+	SabloService getSabloService();
+}