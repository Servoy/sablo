/*
 * Copyright (C) 2014 Servoy BV
 *
 * Licensed under the Apache License, Version 2.0 (the "License");
 * you may not use this file except in compliance with the License.
 * You may obtain a copy of the License at
 *
 *      http://www.apache.org/licenses/LICENSE-2.0
 *
 * Unless required by applicable law or agreed to in writing, software
 * distributed under the License is distributed on an "AS IS" BASIS,
 * WITHOUT WARRANTIES OR CONDITIONS OF ANY KIND, either express or implied.
 * See the License for the specific language governing permissions and
 * limitations under the License.
 */

package org.sablo.websocket;

import java.io.IOException;
import java.util.ArrayList;
import java.util.Collection;
import java.util.Collections;
import java.util.HashMap;
import java.util.Iterator;
import java.util.List;
import java.util.Map;
import java.util.Map.Entry;
import java.util.UUID;
import java.util.concurrent.atomic.AtomicInteger;

import org.json.JSONObject;
import org.sablo.IChangeListener;
import org.sablo.eventthread.EventDispatcher;
import org.sablo.eventthread.IEventDispatcher;
import org.sablo.services.FormServiceHandler;
import org.sablo.specification.WebServiceSpecProvider;
import org.sablo.websocket.impl.ClientService;
import org.slf4j.Logger;
import org.slf4j.LoggerFactory;


/**
 * Base class for handling a websocket session.
 * @author rgansevles
 */
public abstract class BaseWebsocketSession implements IWebsocketSession, IChangeListener
{
	public static final String SABLO_SERVICE = "$sabloService";

	private static final Logger log = LoggerFactory.getLogger(WebsocketEndpoint.class.getCanonicalName());
	private final Map<String, IServerService> serverServices = new HashMap<>();
	private final Map<String, IClientService> services = new HashMap<>();
	private final List<IWindow> windows = new ArrayList<IWindow>();

	//maps window to time
	private static Map<IWindow, Long> nonActiveWindows = new HashMap<>();
	private static final long WINDOW_TIMEOUT = 1 * 60 * 1000;

	private final String uuid;
	private volatile IEventDispatcher executor;

	private final AtomicInteger handlingEvent = new AtomicInteger(0);

	private boolean proccessChanges;


	public BaseWebsocketSession(String uuid)
	{
		this.uuid = uuid;
		registerServerService("formService", createFormService());
	}

	@Override
	public Collection<IWindow> getWindows()
	{
		return Collections.unmodifiableCollection(windows);
	}

	/*
	 * (non-Javadoc)
	 * 
	 * @see org.sablo.websocket.IWebsocketSession#getOrCreateWindow(java.lang.String, java.lang.String)
	 */
	@Override
	public IWindow getOrCreateWindow(String windowId, String windowName)
	{
		synchronized (windows)
		{
			for (IWindow window : windows)
			{
				if (windowId == null)
				{
					if (window.getUuid() == null &&
						((windowName == null && window.getName() == null) || (windowName != null && windowName.equals(window.getName()))))
					{
						// window was created serverside but had no uuid yet
						window.setUuid(UUID.randomUUID().toString());
						nonActiveWindows.remove(window);
						return window;
					}
				}
				else if (windowId.equals(window.getUuid()))
				{
					nonActiveWindows.remove(window);
					return window;
				}
			}

			// not found, create a new one
			IWindow window = createWindow(windowName);
			window.setSession(this);
			window.setUuid(windowId == null ? UUID.randomUUID().toString() : windowId);
			windows.add(window);
			return window;
		}
	}

	protected IWindow createWindow(String windowName)
	{
		return new BaseWindow(windowName);
	}

	public void addWindow(IWindow window)
	{
		synchronized (windows)
		{
			windows.add(window);
			invalidateWindow(window);
		}
	}

	/**
	 * @param endpointType
	 * @param uuid
	 */
	public void invalidateWindow(IWindow window)
	{
		synchronized (windows)
		{
			// mark current window as non active
			nonActiveWindows.put(window, new Long(System.currentTimeMillis()));
		}
	}

	/**
	 * Check nonactive windows in timeout, return true when no more windows are left
	 * @return
	 */
	public boolean checkForWindowActivity()
	{
		List<IWindow> inactiveWindows = new ArrayList<>();
		synchronized (windows)
		{
			//do global non active cleanup
			long currentTime = System.currentTimeMillis();
			Iterator<Entry<IWindow, Long>> iterator = nonActiveWindows.entrySet().iterator();
			while (iterator.hasNext())
			{
				Entry<IWindow, Long> entry = iterator.next();
				if (currentTime - entry.getValue().longValue() > WINDOW_TIMEOUT)
				{
					IWindow window = entry.getKey();
					windows.remove(window);
					iterator.remove();
					inactiveWindows.add(window);
				}
			}

			for (IWindow window : inactiveWindows)
			{
				try
				{
					window.destroy();
				}
				catch (Exception e)
				{
					log.warn("Error destroying window " + window, e);
				}
			}

			return windows.size() == 0;
		}
	}


	protected IServerService createFormService()
	{
		return FormServiceHandler.INSTANCE;
	}

	public boolean isValid()
	{
		return true;
	}

	public final IEventDispatcher getEventDispatcher()
	{
		if (executor == null)
		{
			synchronized (this)
			{
				if (executor == null)
				{
					Thread thread = new Thread(executor = createEventDispatcher(), "Executor,uuid:" + uuid);
					thread.setDaemon(true);
					thread.start();
				}
			}
		}
		return executor;
	}

	/**
	 * Method to create the {@link IEventDispatcher} runnable
	 */
	protected IEventDispatcher createEventDispatcher()
	{
		return new EventDispatcher(this);
	}

	public void onOpen(String... arguments)
	{
	}

	@Override
	public void closeSession()
	{
		synchronized (windows)
		{
			for (IWindow window : windows)
			{
				window.closeSession();
			}
			windows.clear();
		}
		if (executor != null)
		{
			synchronized (this)
			{
				if (executor != null)
				{
					executor.destroy();
					executor = null;
				}
			}
		}
	}

	/**
	 * @return the uuid
	 */
	public String getUuid()
	{
		return uuid;
	}

	public void registerServerService(String name, IServerService service)
	{
		if (service != null)
		{
			serverServices.put(name, service);
		}
	}

	public IServerService getServerService(String name)
	{
		return serverServices.get(name);
	}

	@Override
	public IClientService getService(String name)
	{
		IClientService clientService = services.get(name);
		if (clientService == null)
		{
			clientService = createClientService(name);
			services.put(name, clientService);
		}
		return clientService;
	}

	@Override
	public Collection<IClientService> getServices()
	{
		return Collections.unmodifiableCollection(services.values());
	}

	/**
	 * @param name
	 * @return
	 */
	protected IClientService createClientService(String name)
	{
		return new ClientService(name, WebServiceSpecProvider.getInstance().getWebServiceSpecification(name));
	}

	public void startHandlingEvent()
	{
		handlingEvent.incrementAndGet();
	}

	public void stopHandlingEvent()
	{
		handlingEvent.decrementAndGet();
		valueChanged();
	}

	@Override
	public void valueChanged()
	{
		// if there is an incoming message or an Event running on event thread, postpone sending until it's done; else push it.
		if (!proccessChanges && CurrentWindow.exists() && CurrentWindow.get().hasEndpoint() && handlingEvent.get() == 0)
		{
			proccessChanges = true;
			try
			{
				CurrentWindow.get().sendChanges();
			}
			catch (IOException e)
			{
				log.error("Error sending changes", e);
			}
			finally
			{
<<<<<<< HEAD
				proccessChanges = false;
=======
				try
				{
					return JSONUtils.fromJSON(null, ret, new DataConverterContext(apiFunction.getReturnType(), receiver));
				}
				catch (Exception e)
				{
					log.error("Cannot parse api call return value JSON for: " + ret + " for api call: " + apiFunction, e);
				}
>>>>>>> c58932e2
			}
		}
	}

	@Override
	public void handleMessage(JSONObject obj)
	{
	}
}<|MERGE_RESOLUTION|>--- conflicted
+++ resolved
@@ -322,18 +322,7 @@
 			}
 			finally
 			{
-<<<<<<< HEAD
 				proccessChanges = false;
-=======
-				try
-				{
-					return JSONUtils.fromJSON(null, ret, new DataConverterContext(apiFunction.getReturnType(), receiver));
-				}
-				catch (Exception e)
-				{
-					log.error("Cannot parse api call return value JSON for: " + ret + " for api call: " + apiFunction, e);
-				}
->>>>>>> c58932e2
 			}
 		}
 	}
