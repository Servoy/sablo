/*
 * Copyright (C) 2014 Servoy BV
 *
 * Licensed under the Apache License, Version 2.0 (the "License");
 * you may not use this file except in compliance with the License.
 * You may obtain a copy of the License at
 *
 *      http://www.apache.org/licenses/LICENSE-2.0
 *
 * Unless required by applicable law or agreed to in writing, software
 * distributed under the License is distributed on an "AS IS" BASIS,
 * WITHOUT WARRANTIES OR CONDITIONS OF ANY KIND, either express or implied.
 * See the License for the specific language governing permissions and
 * limitations under the License.
 */

package org.sablo.websocket;

import static java.util.stream.Collectors.toList;

import java.io.IOException;
import java.util.ArrayList;
import java.util.Collection;
import java.util.Collections;
import java.util.List;
import java.util.Map;
import java.util.concurrent.ConcurrentHashMap;
import java.util.concurrent.CopyOnWriteArrayList;
import java.util.concurrent.atomic.AtomicInteger;

import org.json.JSONObject;
import org.sablo.IChangeListener;
import org.sablo.eventthread.EventDispatcher;
import org.sablo.eventthread.IEventDispatcher;
import org.sablo.eventthread.WebsocketSessionWindows;
import org.sablo.services.client.SabloService;
import org.sablo.services.server.ConsoleLoggerServiceHandler;
import org.sablo.services.server.FormServiceHandler;
import org.sablo.specification.WebObjectSpecification;
import org.sablo.specification.WebServiceSpecProvider;
import org.sablo.websocket.impl.ClientService;
import org.sablo.websocket.utils.ObjectReference;
import org.slf4j.Logger;
import org.slf4j.LoggerFactory;


/**
 * Base class for handling a websocket session.
 * @author rgansevles
 */
public abstract class BaseWebsocketSession implements IWebsocketSession, IChangeListener
{
	protected static final Logger SHUTDOWNLOGGER = LoggerFactory.getLogger("SHUTDOWNLOGGER"); //$NON-NLS-1$


	private static final String PROPERTY_WINDOW_TIMEOUT = "sablo.window.timeout.secs";
	public static final String DEFAULT_WINDOW_TIMEOUT = "60";
	private static Long windowTimeout;
	private Long sessionWindowTimeout;

	private static final Logger log = LoggerFactory.getLogger(BaseWebsocketSession.class.getCanonicalName());

	private final Map<String, IServerService> serverServices = new ConcurrentHashMap<>();
	private final Map<String, IClientService> servicesByName = new ConcurrentHashMap<>();
	private final Map<String, IClientService> servicesByScriptingName = new ConcurrentHashMap<>();
	private final List<ObjectReference<IWindow>> windows = new CopyOnWriteArrayList<>();

	private final WebsocketSessionKey sessionKey;
	protected volatile IEventDispatcher executor;

	private final AtomicInteger handlingEvent = new AtomicInteger(0);

	private boolean proccessChanges;
	private final WebsocketSessionWindows allWindowsProxy = new WebsocketSessionWindows(this);

	private final DisposeHandlersSubject disposeHandlersSubject = new DisposeHandlersSubject();
	private int windowCounter;


	public BaseWebsocketSession(WebsocketSessionKey sessionKey)
	{
		this.sessionKey = sessionKey;
		registerServerService("formService", createFormService());
		registerServerService("consoleLogger", createConsoleLoggerService());
	}

	@Override
	public void init(Map<String, List<String>> requestParams) throws Exception
	{
	}

	@Override
	public Collection< ? extends IWindow> getWindows()
	{
		return windows.stream() //
			.map(ObjectReference::getObject) //
			.filter(IWindow::hasEndpoint) //
			.collect(toList());
	}

	public long getLastAccessed()
	{
		return windows.stream() //
			.mapToLong(ObjectReference::getLastAccessed) //
			.max().orElse(Long.MIN_VALUE);
	}

	/**
	 * returns the last ping time of all the windows that are still connected.
	 */
	public long getLastPingTime()
	{
		return windows.stream() //
			.map(ObjectReference::getObject) //
			.mapToLong(IWindow::getLastPingTime) //
			.max().orElse(0);
	}

	@Override
	public IWindow getOrCreateWindow(int windowNr, String windowName)
	{
		if (windowNr != -1)
		{
			for (ObjectReference<IWindow> ref : windows)
			{
				IWindow window = ref.getObject();
				if (windowNr == window.getNr())
				{
					if ((windowName == null && window.getName() == null) || (windowName != null && windowName.equals(window.getName())))
					{
						// window matches on name and nr
						return window;
					}
					// else:
					// window with this nr exists, but windowname is different, this can happen when a new tab is opened
					// and sessionstorage (containing windownr) is copied to the new tab.
				}
			}
		}

		// not found, create a new one
		IWindow window = createWindow(++windowCounter, windowName);
		windows.add(new ObjectReference<IWindow>(window));
		return window;
	}

	@Override
	public IWindow getActiveWindow(String windowName)
	{
		for (ObjectReference<IWindow> ref : windows)
		{
			IWindow window = ref.getObject();
			if (ref.getObject().hasEndpoint() &&
				((windowName == null && window.getName() == null) || (windowName != null && windowName.equals(window.getName()))))
			{
				return window;
			}
		}

		// not found
		return null;
	}

	protected IWindow createWindow(int windowNr, String windowName)
	{
		return new BaseWindow(this, windowNr, windowName);
	}

	public void updateLastAccessed(IWindow window)
	{
		windows.stream() //
			.filter(ref -> window == ref.getObject()) //
			.forEach(ObjectReference::updateLastAccessed);
	}

	/**
	 * Check nonactive windows in timeout, return true when no more windows are left
	 * @return
	 */
	public boolean checkForWindowActivity()
	{
		List<IWindow> inactiveWindows = new ArrayList<>();
		//do global non active cleanup
		long currentTime = System.currentTimeMillis();
		for (ObjectReference<IWindow> ref : windows)
		{
			long timeout = getWindowTimeout() * 1000;
			long lastTime = ref.getObject().getLastPingTime();
			if (lastTime == 0)
			{
				lastTime = ref.getLastAccessed();
			}
			if ((currentTime - lastTime) > timeout)
			{
				// this can't be an iterator.remove() CopyOnWrite doesn't support this, but we can just call remove because it is a CopyOnWrite
				windows.remove(ref);
				inactiveWindows.add(ref.getObject());
			}
		}

		for (IWindow window : inactiveWindows)
		{
			try
			{
				window.dispose();
			}
			catch (Exception e)
			{
				log.warn("Error destroying window " + window, e);
			}
		}

		return windows.size() == 0;
	}

	@Override
	public long getWindowTimeout()
	{
		if (sessionWindowTimeout != null)
		{
			return sessionWindowTimeout.longValue();
		}

		if (windowTimeout == null)
		{
			try
			{
				windowTimeout = Long.valueOf(System.getProperty(PROPERTY_WINDOW_TIMEOUT, DEFAULT_WINDOW_TIMEOUT));
			}
			catch (NumberFormatException e)
			{
				log.warn("Could not parse window timeout property " + PROPERTY_WINDOW_TIMEOUT + " '" +
					System.getProperty(PROPERTY_WINDOW_TIMEOUT, DEFAULT_WINDOW_TIMEOUT) + "', reverting to default : " + e.getMessage());
				windowTimeout = Long.valueOf(DEFAULT_WINDOW_TIMEOUT);
			}
		}

		return windowTimeout.longValue();
	}

	/**
	 * @param sessionWindowTimeout the sessionWindowTimeout to set
	 */
	public void setSessionWindowTimeout(Long sessionWindowTimeout)
	{
		this.sessionWindowTimeout = sessionWindowTimeout;
	}

	protected IServerService createFormService()
	{
		return FormServiceHandler.INSTANCE;
	}

	protected IServerService createConsoleLoggerService()
	{
		return new ConsoleLoggerServiceHandler(this);
	}

	public boolean isValid()
	{
		return true;
	}

	public final IEventDispatcher getEventDispatcher()
	{
		if (executor == null)
		{
			synchronized (this)
			{
				if (executor == null)
				{
<<<<<<< HEAD
					executor = createEventDispatcher();
					if (executor != null)
					{
						Thread thread = new Thread(executor, getDispatcherThreadName());
						thread.setDaemon(true);
						thread.start();
					}
=======
					Thread thread = new Thread(executor = createEventDispatcher(), getDispatcherThreadName());
					thread.setDaemon(true);
					thread.start();
					if (SHUTDOWNLOGGER.isDebugEnabled()) SHUTDOWNLOGGER.debug("Executor created  in for client: " + getSessionKey()); //$NON-NLS-1$
>>>>>>> 1e061ad7
				}
			}
		}
		return executor;
	}

	protected String getDispatcherThreadName()
	{
		return "Executor,uuid:" + sessionKey; //$NON-NLS-1$
	}

	/**
	 * Method to create the {@link IEventDispatcher} runnable
	 */
	protected IEventDispatcher createEventDispatcher()
	{
		return new EventDispatcher(this);
	}

	public void onOpen(final Map<String, List<String>> requestParams)
	{
	}

	@Override
	public void sessionExpired()
	{
	}

	@Override
	public void addDisposehandler(Disposehandler handler)
	{
		disposeHandlersSubject.addDisposehandler(handler);
	}

	@Override
	public void removeDisposehandler(Disposehandler handler)
	{
		disposeHandlersSubject.addDisposehandler(handler);
	}


	@Override
	public final void dispose()
	{
		if (SHUTDOWNLOGGER.isDebugEnabled()) SHUTDOWNLOGGER.debug("Disposing websocket session for client: " + getSessionKey()); //$NON-NLS-1$

		onDispose();

		disposeHandlersSubject.callHandlers();
		disposeHandlersSubject.clear();

		Collection< ? extends IWindow> allWindows = getWindows();
		windows.clear();

		for (IWindow window : allWindows)
		{
			try
			{
				window.closeSession();
			}
			catch (Exception e)
			{
				log.error("Error closing window", e);
			}
		}

		if (executor != null)
		{
			synchronized (this)
			{
				if (executor != null)
				{
					if (SHUTDOWNLOGGER.isDebugEnabled()) SHUTDOWNLOGGER.debug("Executor destroyed in dispose for client: " + getSessionKey()); //$NON-NLS-1$
					executor.destroy();
					executor = null;
				}
			}
		}
		else
		{
			if (SHUTDOWNLOGGER.isDebugEnabled()) SHUTDOWNLOGGER.debug("Executor was already destroyed in dispose for client: " + getSessionKey()); //$NON-NLS-1$
		}

		servicesByName.clear();
		servicesByScriptingName.clear();
	}

	protected void onDispose()
	{
	}

	/**
	 * @return the sessionKey
	 */
	public WebsocketSessionKey getSessionKey()
	{
		return sessionKey;
	}

	public void registerServerService(String name, IServerService service)
	{
		if (service != null)
		{
			serverServices.put(name, service);
		}
	}

	public IServerService getServerService(String name)
	{
		return serverServices.get(name);
	}

	protected void registerClientService(IClientService clientService)
	{
		if (clientService != null)
		{
			servicesByName.put(clientService.getName(), clientService);
			servicesByScriptingName.put(clientService.getScriptingName(), clientService);
		}
	}

	@Override
	public IClientService getClientService(String name)
	{
		IClientService clientService = servicesByName.get(name);
		if (clientService == null)
		{
			clientService = createClientService(name);
			servicesByName.put(name, clientService);
			servicesByScriptingName.put(clientService.getScriptingName(), clientService);
		}
		return clientService;
	}

	@Override
	public IClientService getClientServiceByScriptingName(String scriptingName)
	{
		IClientService clientService = servicesByScriptingName.get(scriptingName);

		if (clientService == null && scriptingName != null)
		{
			// hmm, it was not accessed before using it's real name (that would have created the IClientService instance for it and registered it also by scripting name)...
			// we have to find a client service who's scripting name we know but real name we don't (the conversion cannot be done directly)
			// first search for it directly (in case original name didn't have dashes, it will be the same)
			WebObjectSpecification sd = ClientService.getServiceDefinitionFromScriptingName(scriptingName);
			if (sd != null) clientService = getClientService(sd.getName()); // from now on we will know this service by scriptingName as well as it will be created here
		}

		return clientService;
	}

	@Override
	public SabloService getSabloService()
	{
		return new SabloService(getClientService(SabloService.SABLO_SERVICE));
	}

	@Override
	public Collection<IClientService> getServices()
	{
		return Collections.unmodifiableCollection(servicesByName.values());
	}

	protected IClientService createClientService(String name)
	{
		return new ClientService(name, WebServiceSpecProvider.getSpecProviderState().getWebComponentSpecification(name));
	}

	public void startHandlingEvent()
	{
		handlingEvent.incrementAndGet();
	}

	public void stopHandlingEvent()
	{
		handlingEvent.decrementAndGet();
		valueChanged();
	}

	@Override
	public void valueChanged()
	{
		// if there is an incoming message or an Event running on event thread, postpone sending until it's done; else push it.
		if (!proccessChanges && CurrentWindow.exists() && CurrentWindow.get().hasEndpoint() && handlingEvent.get() == 0)
		{
			proccessChanges = true;
			try
			{
				allWindowsProxy.sendChanges();
			}
			catch (IOException e)
			{
				log.error("Error sending changes", e);
			}
			finally
			{
				proccessChanges = false;
			}
		}
	}

	@Override
	public void handleMessage(JSONObject obj)
	{
		log.info("Unknown message from client ignored: " + obj.toString());
	}

	@Override
	public boolean shouldTest()
	{
		return true;
	}

	/**
	 * Default this is not enabled, sub classes can override it to get all events (start,stop, message send and receive)
	 */
	@Override
	public IMessageLogger getMessageLogger(IWindow window)
	{
		return null;
	}

}<|MERGE_RESOLUTION|>--- conflicted
+++ resolved
@@ -269,20 +269,14 @@
 			{
 				if (executor == null)
 				{
-<<<<<<< HEAD
 					executor = createEventDispatcher();
 					if (executor != null)
 					{
 						Thread thread = new Thread(executor, getDispatcherThreadName());
 						thread.setDaemon(true);
 						thread.start();
+						if (SHUTDOWNLOGGER.isDebugEnabled()) SHUTDOWNLOGGER.debug("Executor created  in for client: " + getSessionKey()); //$NON-NLS-1$
 					}
-=======
-					Thread thread = new Thread(executor = createEventDispatcher(), getDispatcherThreadName());
-					thread.setDaemon(true);
-					thread.start();
-					if (SHUTDOWNLOGGER.isDebugEnabled()) SHUTDOWNLOGGER.debug("Executor created  in for client: " + getSessionKey()); //$NON-NLS-1$
->>>>>>> 1e061ad7
 				}
 			}
 		}
