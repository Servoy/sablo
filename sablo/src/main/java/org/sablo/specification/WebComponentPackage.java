--- conflicted
+++ resolved
@@ -212,23 +212,9 @@
 				{
 					WebLayoutSpecification parsed = WebLayoutSpecification.parseLayoutSpec(specfileContent, reader.getPackageName(), reader);
 					parsed.setSpecURL(reader.getUrlForPath(specpath));
-<<<<<<< HEAD
-					if (parsed.getDefinition() != null)
-					{
-						String jsonConfig = reader.readTextFile(parsed.getDefinition(), Charset.forName("UTF8"));
-						if (jsonConfig != null)
-						{
-							// RAGTEST layout config parsed?
-							parsed = new WebComponentSpecification(parsed.getName(), parsed.getPackageName(), parsed.getDisplayName(),
-								parsed.getCategoryName(), parsed.getIcon(), parsed.getDefinition(), parsed.getLibraries(), jsonConfig);
-						}
-					}
-					descriptions.add(parsed);
-=======
 					if (parsed.getDefinition() != null) parsed.setDefinitionFileURL(reader.getUrlForPath(parsed.getDefinition().substring(
 						parsed.getDefinition().indexOf("/") + 1)));
 					descriptions.put(parsed.getName(), parsed);
->>>>>>> 94fad1c4
 				}
 				catch (Exception e)
 				{
@@ -289,7 +275,7 @@
 
 		/*
 		 * (non-Javadoc)
-		 *
+		 * 
 		 * @see com.servoy.j2db.server.ngclient.component.WebComponentPackage.IPackageReader#getName()
 		 */
 		@Override
@@ -300,7 +286,7 @@
 
 		/*
 		 * (non-Javadoc)
-		 *
+		 * 
 		 * @see com.servoy.j2db.server.ngclient.component.WebComponentPackage.IPackageReader#getPackageName()
 		 */
 		@Override
@@ -335,7 +321,7 @@
 
 		/*
 		 * (non-Javadoc)
-		 *
+		 * 
 		 * @see com.servoy.j2db.server.ngclient.component.WebComponentPackage.IPackageReader#getUrlForPath(java.lang.String)
 		 */
 		@Override
@@ -392,7 +378,7 @@
 
 		/*
 		 * (non-Javadoc)
-		 *
+		 * 
 		 * @see org.sablo.specification.WebComponentPackage.IPackageReader#reportError(java.lang.String, java.lang.Exception)
 		 */
 		@Override
@@ -441,7 +427,7 @@
 
 		/*
 		 * (non-Javadoc)
-		 *
+		 * 
 		 * @see com.servoy.j2db.server.ngclient.component.WebComponentPackage.IPackageReader#getName()
 		 */
 		@Override
@@ -452,7 +438,7 @@
 
 		/*
 		 * (non-Javadoc)
-		 *
+		 * 
 		 * @see com.servoy.j2db.server.ngclient.component.WebComponentPackage.IPackageReader#getPackageName()
 		 */
 		@Override
@@ -487,7 +473,7 @@
 
 		/*
 		 * (non-Javadoc)
-		 *
+		 * 
 		 * @see com.servoy.j2db.server.ngclient.component.WebComponentPackage.IPackageReader#getUrlForPath(java.lang.String)
 		 */
 		@Override
@@ -537,7 +523,7 @@
 
 		/*
 		 * (non-Javadoc)
-		 *
+		 * 
 		 * @see org.sablo.specification.WebComponentPackage.IPackageReader#getPackageURL()
 		 */
 		@Override
@@ -574,7 +560,7 @@
 
 		/*
 		 * (non-Javadoc)
-		 *
+		 * 
 		 * @see com.servoy.j2db.server.ngclient.component.WebComponentPackage.IPackageReader#getName()
 		 */
 		@Override
@@ -585,7 +571,7 @@
 
 		/*
 		 * (non-Javadoc)
-		 *
+		 * 
 		 * @see com.servoy.j2db.server.ngclient.component.WebComponentPackage.IPackageReader#getPackageName()
 		 */
 		@Override
@@ -612,7 +598,7 @@
 
 		/*
 		 * (non-Javadoc)
-		 *
+		 * 
 		 * @see com.servoy.j2db.server.ngclient.component.WebComponentPackage.IPackageReader#getUrlForPath(java.lang.String)
 		 */
 		@Override
@@ -666,7 +652,7 @@
 
 	/*
 	 * (non-Javadoc)
-	 *
+	 * 
 	 * @see java.lang.Object#toString()
 	 */
 	@Override
