/*
 * Copyright (C) 2014 Servoy BV
 *
 * Licensed under the Apache License, Version 2.0 (the "License");
 * you may not use this file except in compliance with the License.
 * You may obtain a copy of the License at
 *
 *      http://www.apache.org/licenses/LICENSE-2.0
 *
 * Unless required by applicable law or agreed to in writing, software
 * distributed under the License is distributed on an "AS IS" BASIS,
 * WITHOUT WARRANTIES OR CONDITIONS OF ANY KIND, either express or implied.
 * See the License for the specific language governing permissions and
 * limitations under the License.
 */

package org.sablo.specification.property;

import java.util.ArrayList;
import java.util.HashMap;
import java.util.HashSet;
import java.util.Iterator;
import java.util.List;
import java.util.Map;
import java.util.Map.Entry;
import java.util.Set;

import org.json.JSONArray;
import org.json.JSONException;
import org.json.JSONObject;
import org.json.JSONWriter;
import org.sablo.CustomObjectContext;
import org.sablo.specification.PropertyDescription;
import org.sablo.specification.WebObjectSpecification.PushToServerEnum;
import org.sablo.util.ValueReference;
import org.sablo.websocket.utils.JSONUtils;
import org.sablo.websocket.utils.JSONUtils.IToJSONConverter;

/**
 * Type for what in spec files you see defined in the types section. (custom javascript object types)
 * It should be a kind of proxy for all possible conversion types to it's child types.
 *
 * @author acostescu
 */
@SuppressWarnings("nls")
// TODO these ET and WT are improper - as for object type they can represent multiple types (a different set for each child key), but they help to avoid some bugs at compile-time
public class CustomJSONObjectType<ET, WT> extends CustomJSONPropertyType<Map<String, ET>>
	implements IAdjustablePropertyType<Map<String, ET>>, IWrapperType<Map<String, ET>, ChangeAwareMap<ET, WT>>,
	ISupportsGranularUpdates<ChangeAwareMap<ET, WT>>, IPushToServerSpecialType, IPropertyWithClientSideConversions<Map<String, ET>>
{

	public static final String TYPE_NAME = "JSON_obj";

	protected static final String CONTENT_VERSION = "vEr";
	protected static final String UPDATES = "u";
	protected static final String KEY = "k";
	protected static final String VALUE = "v";
	protected static final String INITIALIZE = "in";
	protected static final String NO_OP = "n";

	protected static Set<String> angularAutoAddedKeysToIgnore = new HashSet<>();

	{
		angularAutoAddedKeysToIgnore.add("$$hashKey");
	}

	protected Map<String, IWrapperType<ET, WT>> wrapperChildProps;


	/**
	 * Creates a new type that handles objects of the given key types (with their own set of default value, config object)
	 *
	 * @param definition the defined types of the object's values. (per key)
	 */
	public CustomJSONObjectType(String customTypeName, PropertyDescription definition)
	{
		super(customTypeName, definition);
	}

	@Override
	public Map<String, ET> unwrap(ChangeAwareMap<ET, WT> value)
	{
		// this type will wrap an [] or List into a list; unwrap will simply return that list that will further wrap/unwrap elements as needed on any operation
		// look at this wrapped list as the external portal of the list property as far as BaseWebObjects are concerned
		return value;
	}

	public String getGenericName()
	{
		return TYPE_NAME;
	}

	@Override
	public ChangeAwareMap<ET, WT> wrap(Map<String, ET> value, ChangeAwareMap<ET, WT> previousValue, PropertyDescription propertyDescription,
		IWrappingContext dataConverterContext)
	{
		return internalWrap(value, previousValue, propertyDescription, dataConverterContext, null);
	}

	protected ChangeAwareMap<ET, WT> internalWrap(Map<String, ET> value, ChangeAwareMap<ET, WT> previousValue, PropertyDescription propertyDescription,
		IWrappingContext dataConverterContext, CustomObjectContext<ET, WT> initialComponentOrServiceExtension)
	{
		if (value instanceof ChangeAwareMap< ? , ? >) return (ChangeAwareMap<ET, WT>)value;

		Map<String, ET> wrappedMap = wrapMap(value, propertyDescription, dataConverterContext);
		if (wrappedMap != null)
		{
			// ok now we have the map or wrap map (depending on if child types are IWrapperType or not)
			// wrap this further into a change-aware map; this is used to be able to track changes and perform server to browser full or granular updates
			return new ChangeAwareMap<ET, WT>(wrappedMap, previousValue != null ? previousValue.getListContentVersion() + 1 : 1,
				initialComponentOrServiceExtension, getCustomJSONTypeDefinition());
		}
		return null;
	}

	protected IPropertyType<ET> getElementType(String childPropertyName)
	{
		return (IPropertyType<ET>)getCustomJSONTypeDefinition().getProperty(childPropertyName).getType();
	}

	protected Map<String, ET> wrapMap(Map<String, ET> value, PropertyDescription pd, IWrappingContext dataConverterContext)
	{
		// this type will wrap (if needed; that means it will end up as a normal list if element type is not wrapped type
		// or a WrapperList otherwise) an [] or List into a list; unwrap will simply return that list that will further
		// wrap/unwrap elements as needed on any operation
		// look at this wrapped list as the external portal of the list property as far as BaseWebObjects are concerned
		if (value != null)
		{
			if (value instanceof IWrappedBaseMapProvider)
			{
				// it's already what we want; return it
				return value;
			}
			Map<String, IWrapperType<ET, WT>> wrappingChildren = getChildPropsThatNeedWrapping();

			if (wrappingChildren == null || wrappingChildren.isEmpty())
			{
				// it's already what we want; return it
				return value;
			}

			return new WrapperMap<ET, WT>(value, wrappingChildren, pd, dataConverterContext, true);
		}
		return null;
	}

	protected Map<String, IWrapperType<ET, WT>> getChildPropsThatNeedWrapping()
	{
		if (wrapperChildProps == null)
		{
			wrapperChildProps = new HashMap<>();

			for (Entry<String, PropertyDescription> entry : getCustomJSONTypeDefinition().getProperties().entrySet())
			{
				Object type = entry.getValue().getType();
				if (type instanceof IWrapperType< ? , ? >) wrapperChildProps.put(entry.getKey(), (IWrapperType<ET, WT>)type);
			}
		}
		return wrapperChildProps;
	}

	@Override
	public ChangeAwareMap<ET, WT> fromJSON(Object newJSONValue, ChangeAwareMap<ET, WT> previousChangeAwareMap, PropertyDescription pd,
		IBrowserConverterContext dataConverterContext, ValueReference<Boolean> returnValueAdjustedIncommingValue)
	{
		PushToServerEnum pushToServerForWholeCustomObject = BrowserConverterContext.getPushToServerValue(dataConverterContext);

		JSONObject clientReceivedJSON;
		if (newJSONValue instanceof JSONObject && (clientReceivedJSON = (JSONObject)newJSONValue).has(CONTENT_VERSION) &&
			(clientReceivedJSON.has(VALUE) || clientReceivedJSON.has(UPDATES)))
		{
			try
			{
				if (previousChangeAwareMap == null || clientReceivedJSON.getInt(CONTENT_VERSION) == previousChangeAwareMap.getListContentVersion())
				{
					if (clientReceivedJSON.has(UPDATES))
					{
						if (previousChangeAwareMap == null)
						{
							log.warn("Property (" + pd + ") of '" + (dataConverterContext != null ? dataConverterContext.getWebObject() : null) +
								"' is typed as json object; it got browser updates but server-side it is null; ignoring browser update. Update JSON: " +
								newJSONValue);
						}
						else
						{
							// here we operate directly on (wrapper) base map as this change doesn't need to be sent back to browser
							// as browser initiated it; also JSON conversions work on wrapped values
							Map<String, WT> wrappedBaseMap = previousChangeAwareMap.getWrappedBaseMapForReadOnly();

							JSONArray updatedRows = clientReceivedJSON.getJSONArray(UPDATES);

							boolean someUpdateAccessDenied = false;
							for (int i = updatedRows.length() - 1; i >= 0; i--)
							{
								JSONObject row = updatedRows.getJSONObject(i);
								String key = row.getString(KEY);
								Object val = row.opt(VALUE);

								PropertyDescription keyPD = getCustomJSONTypeDefinition().getProperty(key);
								// check that these updates are allowed

								if (keyPD != null)
								{
									PushToServerEnum pushToServerComputedOfSubprop = pushToServerForWholeCustomObject
										.combineWithChild(keyPD.getPushToServerAsDeclaredInSpecFile());
									if ((keyPD.getType() instanceof IPushToServerSpecialType &&
										((IPushToServerSpecialType)keyPD.getType()).shouldAlwaysAllowIncommingJSON()) ||
										PushToServerEnum.allow
											.compareTo(pushToServerComputedOfSubprop) <= 0)
									{
										ValueReference<Boolean> returnValueAdjustedIncommingValueForKey = new ValueReference<Boolean>(Boolean.FALSE);
										WT newWrappedEl = (WT)JSONUtils.fromJSON(wrappedBaseMap.get(key), val, keyPD,
											dataConverterContext == null ? null
												: dataConverterContext.newInstanceWithPushToServer(pushToServerComputedOfSubprop),
											returnValueAdjustedIncommingValueForKey);
										previousChangeAwareMap.putInWrappedBaseList(key, newWrappedEl, false);

										if (returnValueAdjustedIncommingValueForKey.value.booleanValue())
											previousChangeAwareMap.getChangeSetter().markElementChangedByRef(key); // if for example type is INTEGER and we got 3.3 from client it will probably be converted to 3 and it needs to be resent to client
									}
									else
									{
										someUpdateAccessDenied = true;
										log.error("Property (" + pd + "), subkey " + keyPD + " of '" +
											(dataConverterContext != null ? dataConverterContext.getWebObject() : null) +
											"' that doesn't define a suitable pushToServer value (allow/shallow/deep) tried to update custom object element value '" +
											keyPD + "' serverside. Denying and will attempt to send back full value! Update JSON: " + newJSONValue);
									}
								}
								else
								{
<<<<<<< HEAD
									if (!angularAutoAddedKeysToIgnore.contains(key)) log.warn("Property (" + pd + ") of '" +
										(dataConverterContext != null ? dataConverterContext.getWebObject() : null) +
										"'. Cannot set property '" + key + "' of custom JSON Object as it's type is undefined. Update JSON: " + newJSONValue);
=======
									if (!angularAutoAddedKeysToIgnore.contains(key)) log.warn(
										"Cannot set property '" + key + "' of custom JSON Object '" + getName() + "' as it's type is undefined. Update JSON: " +
											newJSONValue);
>>>>>>> ca19da97
								}
							}
							if (someUpdateAccessDenied) previousChangeAwareMap.getChangeSetter().markAllChanged();
						}
						return previousChangeAwareMap;
					}
					else
					{
						if (PushToServerEnum.allow.compareTo(pushToServerForWholeCustomObject) > 0)
						{
							log.error("Property (" + pd + ") of '" + (dataConverterContext != null ? dataConverterContext.getWebObject() : null) +
								"' that doesn't define a suitable pushToServer value (allow/shallow/deep) tried to change the full custom object value serverside. Denying and attempting to send back full value! Update JSON: " +
								newJSONValue);
							if (previousChangeAwareMap != null) previousChangeAwareMap.getChangeSetter().markAllChanged();
							return previousChangeAwareMap;
						}

						// full replace
						return fullValueReplaceFromBrowser(previousChangeAwareMap, pd, dataConverterContext, clientReceivedJSON.getJSONObject(VALUE),
							returnValueAdjustedIncommingValue);
					}
				}
				else
				{
					log.info("Property (" + pd + ") of '" + (dataConverterContext != null ? dataConverterContext.getWebObject() : null) +
						"' is typed as JSON object; it got browser updates (" + clientReceivedJSON.getInt(CONTENT_VERSION) +
						") but expected server version (" + previousChangeAwareMap.getListContentVersion() +
						") - so server changed meanwhile; ignoring browser update. Update JSON: " + newJSONValue);

					// dropped browser update because server object changed meanwhile;
					// will send a full update to have the correct value browser-side as well again (currently server side is leading / has more prio because not all server side values might support being recreated from client values)
					previousChangeAwareMap.resetDueToOutOfSyncIfNeeded(clientReceivedJSON.getInt(CONTENT_VERSION));

					return previousChangeAwareMap;
				}
			}
			catch (JSONException e)
			{
				log.error("Property (" + pd + ") of '" + (dataConverterContext != null ? dataConverterContext.getWebObject() : null) +
					"'. Cannot correctly parse custom JSON object property updates/values from browser. Update JSON: " + newJSONValue, e);
				return previousChangeAwareMap;
			}
		}
		else if (newJSONValue == null)
		{
			if (PushToServerEnum.allow.compareTo(pushToServerForWholeCustomObject) > 0)
			{
				log.error("Property (" + pd + ") of '" + (dataConverterContext != null ? dataConverterContext.getWebObject() : null) +
					"' that doesn't define a suitable pushToServer value (allow/shallow/deep) tried to change the full custom object value serverside to null. Denying and attempting to send back full value! Update JSON: " +
					newJSONValue);
				if (previousChangeAwareMap != null) previousChangeAwareMap.getChangeSetter().markAllChanged();
				return previousChangeAwareMap;
			}

			return null;
		}
		else if (newJSONValue instanceof JSONObject)
		{
			if (((JSONObject)newJSONValue).has(NO_OP)) return previousChangeAwareMap;

			log.error("Property (" + pd + ") of '" + (dataConverterContext != null ? dataConverterContext.getWebObject() : null) +
				"' o tried to change something from client to server but with unsupported content: " + newJSONValue);
			if (previousChangeAwareMap != null) previousChangeAwareMap.getChangeSetter().markAllChanged();
			return previousChangeAwareMap;
		}
		else
		{
			log.error("property " + pd + " of '" + (dataConverterContext != null ? dataConverterContext.getWebObject() : null) +
				"' is typed as custom JSON object, but the value is not an JSONObject or supported update value: " + newJSONValue);
			return previousChangeAwareMap;
		}
	}

	protected ChangeAwareMap<ET, WT> fullValueReplaceFromBrowser(ChangeAwareMap<ET, WT> previousChangeAwareMap, PropertyDescription pd,
		IBrowserConverterContext dataConverterContext, JSONObject clientReceivedJSON, ValueReference<Boolean> returnValueAdjustedIncommingValue)
	{
		PushToServerEnum pushToServerForWholeCustomObject = BrowserConverterContext.getPushToServerValue(dataConverterContext);

		Map<String, WT> map = new HashMap<String, WT>();
		Map<String, WT> previousWrappedBaseMap = (previousChangeAwareMap != null ? previousChangeAwareMap.getWrappedBaseMapForReadOnly() : null);
		List<String> adjustedNewValueKeys = new ArrayList<>();

		Iterator<String> it = clientReceivedJSON.keys();
		boolean someUpdateAccessDenied = false;
		while (it.hasNext())
		{
			String key = it.next();
			WT oldVal = null;
			PropertyDescription keyPD = getCustomJSONTypeDefinition().getProperty(key);
			if (keyPD != null)
			{
				PushToServerEnum pushToServerComputedOfSubprop = pushToServerForWholeCustomObject
					.combineWithChild(keyPD.getPushToServerAsDeclaredInSpecFile());

				if ((keyPD.getType() instanceof IPushToServerSpecialType &&
					((IPushToServerSpecialType)keyPD.getType()).shouldAlwaysAllowIncommingJSON()) ||
					PushToServerEnum.allow
						.compareTo(pushToServerComputedOfSubprop) <= 0)
				{
					if (previousWrappedBaseMap != null)
					{
						oldVal = previousWrappedBaseMap.get(key);
					}
					try
					{
						ValueReference<Boolean> returnValueAdjustedIncommingValueForKey = new ValueReference<Boolean>(Boolean.FALSE);
						map.put(key, (WT)JSONUtils.fromJSON(oldVal, clientReceivedJSON.opt(key), getCustomJSONTypeDefinition().getProperty(key),
							dataConverterContext == null ? null : dataConverterContext.newInstanceWithPushToServer(pushToServerComputedOfSubprop),
							returnValueAdjustedIncommingValueForKey));

						if (returnValueAdjustedIncommingValueForKey.value.booleanValue()) adjustedNewValueKeys.add(key);
					}
					catch (JSONException e)
					{
						log.error("Cannot parse JSON object element browser JSON.", e);
					}
				}
				else
				{
					someUpdateAccessDenied = true;
					log.error("Property (" + pd + "), subkey " + keyPD + " of '" +
						(dataConverterContext != null ? dataConverterContext.getWebObject() : null) +
						"' that doesn't define a suitable pushToServer value (allow/shallow/deep) tried to update custom object element value '" +
						keyPD + "' serverside (throught full obj. value). Denying and will attempt to send back full value! Update JSON: " +
						clientReceivedJSON);
				}
			}
			else
			{
				if (!angularAutoAddedKeysToIgnore.contains(key))
					log.warn("Cannot set property '" + key + "' of custom JSON Object '" + getName() + "' as it's type is undefined.");
			}
		}

		Map<String, ET> newBaseMap;
		Map<String, IWrapperType<ET, WT>> wrappingChildren = getChildPropsThatNeedWrapping();
		if (wrappingChildren != null)
		{
			IWrappingContext wrappingContext = (dataConverterContext instanceof IWrappingContext ? (IWrappingContext)dataConverterContext
				: new WrappingContext(dataConverterContext == null ? null : dataConverterContext.getWebObject(), pd.getName()));
			newBaseMap = new WrapperMap<ET, WT>(map, wrappingChildren, pd, wrappingContext);
		}
		else
		{
			newBaseMap = (Map<String, ET>)map; // in this case ET == WT
		}

		// TODO how to handle previous null value here; do we need to re-send to client or not (for example initially both client and server had values, at the same time server==null client sends full update); how do we know in case server version is unknown then
		ChangeAwareMap<ET, WT> retVal = new ChangeAwareMap<ET, WT>(newBaseMap,
			previousChangeAwareMap != null ? previousChangeAwareMap.increaseContentVersion() : 1,
			/* TODO we should have here access to webObjectContext ... and give ChangeAwareMap.getOrCreateComponentOrServiceExtension(webObjectContext); */null,
			getCustomJSONTypeDefinition());

		if (someUpdateAccessDenied)
		{
			if (previousChangeAwareMap != null) previousChangeAwareMap.getChangeSetter().markAllChanged();
			else if (returnValueAdjustedIncommingValue != null) returnValueAdjustedIncommingValue.value = Boolean.TRUE;
			// else no way to tell the system to re-send the server value to client when an client to server change deny happened
		}
		else for (String key : adjustedNewValueKeys)
			retVal.getChangeSetter().markElementChangedByRef(key);

		return retVal;
	}

	@Override
	public JSONWriter toJSON(JSONWriter writer, String key, ChangeAwareMap<ET, WT> changeAwareMap, PropertyDescription pd,
		IBrowserConverterContext dataConverterContext) throws JSONException
	{
		return toJSON(writer, key, changeAwareMap, true, JSONUtils.FullValueToJSONConverter.INSTANCE, dataConverterContext);
	}

	@Override
	public JSONWriter changesToJSON(JSONWriter writer, String key, ChangeAwareMap<ET, WT> changeAwareMap, PropertyDescription pd,
		IBrowserConverterContext dataConverterContext) throws JSONException
	{
		return toJSON(writer, key, changeAwareMap, false, JSONUtils.FullValueToJSONConverter.INSTANCE, dataConverterContext);
	}

	protected JSONWriter toJSON(JSONWriter writer, String key, ChangeAwareMap<ET, WT> changeAwareMap, boolean fullValue,
		IToJSONConverter<IBrowserConverterContext> toJSONConverterForFullValue, IBrowserConverterContext dataConverterContext) throws JSONException
	{
		JSONUtils.addKeyIfPresent(writer, key);
		if (changeAwareMap != null)
		{
			ChangeAwareMap<ET, WT>.Changes changes = changeAwareMap.getChangesImmutableAndPrepareForReset();

			Map<String, WT> wrappedBaseMap = changeAwareMap.getWrappedBaseMapForReadOnly();
			writer.object();
			if (changes.mustSendAll() || fullValue)
			{
				PushToServerEnum pushToServer = BrowserConverterContext.getPushToServerValue(dataConverterContext);
				// send all (currently we don't support granular updates for remove but we could in the future)
				writer.key(CONTENT_VERSION).value(changeAwareMap.increaseContentVersion());


				writer.key(VALUE).object();
				for (Entry<String, WT> e : wrappedBaseMap.entrySet())
				{
					PropertyDescription childPD = getCustomJSONTypeDefinition().getProperty(e.getKey());
					toJSONConverterForFullValue.toJSONValue(writer, e.getKey(), wrappedBaseMap.get(e.getKey()),
						childPD,
						dataConverterContext == null ? null : dataConverterContext.newInstanceWithPushToServer(
							pushToServer.combineWithChild(childPD != null ? childPD.getPushToServerAsDeclaredInSpecFile() : PushToServerEnum.reject)));
				}
				writer.endObject();
			}
			else
			{
				Set<String> keysWithUpdates = changes.getKeysWithUpdates();
				Set<String> keysChangedByRef = changes.getKeysChangedByRef();

				if (keysWithUpdates.size() > 0 || keysChangedByRef.size() > 0)
				{

					// else write changed indexes / granular update:
					writer.key(CONTENT_VERSION).value(changeAwareMap.getListContentVersion());

					writer.key(UPDATES).array();

					// we only get here if fullValue == false (so this is not a fullToJSON (or servoy initialToJSON))
					// we will write granular update with fully value of a changed key if we have changes by reference; for changed keys by content we will write updates from that key
					writeValueForChangedElements(writer, dataConverterContext, wrappedBaseMap, keysWithUpdates, true);
					writeValueForChangedElements(writer, dataConverterContext, wrappedBaseMap, keysChangedByRef, false);

					writer.endArray();
				}
				else
				{
					writer.key(NO_OP).value(true);
				}
			}

			writer.endObject();
			changes.doneHandling();
		}
		else
		{
			writer.value(JSONObject.NULL); // TODO how to handle null values which have no version info (special watches/complete array set from client)? if null is on server and something is set on client or the other way around?
		}
		return writer;
	}

	protected void writeValueForChangedElements(JSONWriter writer, IBrowserConverterContext dataConverterContext, Map<String, WT> wrappedBaseMap,
		Set<String> keysWithUpdates, boolean keysWithUpdatedContent)
	{
		PushToServerEnum pushToServer = BrowserConverterContext.getPushToServerValue(dataConverterContext);

		for (String k : keysWithUpdates)
		{
			writer.object().key(KEY).value(k);
			PropertyDescription childPD = getCustomJSONTypeDefinition().getProperty(k);
			if (keysWithUpdatedContent)
			{
				// this method is only called when the custom object is requested to send updates (not full values); so we can assume that we can send only changes if possible (this method will never be expected to fully send properties, no matter how they changed)
				// the value of these keys has changed content inside it - let it send only changes (if it is change aware of course)
				JSONUtils.changesToBrowserJSONValue(writer, VALUE, wrappedBaseMap.get(k), childPD,
					dataConverterContext == null ? null : dataConverterContext.newInstanceWithPushToServer(
						pushToServer.combineWithChild(childPD != null ? childPD.getPushToServerAsDeclaredInSpecFile() : PushToServerEnum.reject)));
			}
			else
			{
				// the value has changed completely by reference; send it's full contents
				JSONUtils.toBrowserJSONFullValue(writer, VALUE, wrappedBaseMap.get(k), childPD,
					dataConverterContext == null ? null : dataConverterContext.newInstanceWithPushToServer(
						pushToServer.combineWithChild(childPD != null ? childPD.getPushToServerAsDeclaredInSpecFile() : PushToServerEnum.reject)));
			}
			writer.endObject();
		}
	}

	@Override
	public boolean shouldAlwaysAllowIncommingJSON()
	{
		return true;
	}

	@Override
	public boolean writeClientSideTypeName(JSONWriter w, String keyToAddTo, PropertyDescription pd)
	{
		JSONUtils.addKeyIfPresent(w, keyToAddTo);

		w.array().value(TYPE_NAME).value(pd.getType().getName()).endArray();
		return true;
	}

}
<|MERGE_RESOLUTION|>--- conflicted
+++ resolved
@@ -1,527 +1,522 @@
-/*
- * Copyright (C) 2014 Servoy BV
- *
- * Licensed under the Apache License, Version 2.0 (the "License");
- * you may not use this file except in compliance with the License.
- * You may obtain a copy of the License at
- *
- *      http://www.apache.org/licenses/LICENSE-2.0
- *
- * Unless required by applicable law or agreed to in writing, software
- * distributed under the License is distributed on an "AS IS" BASIS,
- * WITHOUT WARRANTIES OR CONDITIONS OF ANY KIND, either express or implied.
- * See the License for the specific language governing permissions and
- * limitations under the License.
- */
-
-package org.sablo.specification.property;
-
-import java.util.ArrayList;
-import java.util.HashMap;
-import java.util.HashSet;
-import java.util.Iterator;
-import java.util.List;
-import java.util.Map;
-import java.util.Map.Entry;
-import java.util.Set;
-
-import org.json.JSONArray;
-import org.json.JSONException;
-import org.json.JSONObject;
-import org.json.JSONWriter;
-import org.sablo.CustomObjectContext;
-import org.sablo.specification.PropertyDescription;
-import org.sablo.specification.WebObjectSpecification.PushToServerEnum;
-import org.sablo.util.ValueReference;
-import org.sablo.websocket.utils.JSONUtils;
-import org.sablo.websocket.utils.JSONUtils.IToJSONConverter;
-
-/**
- * Type for what in spec files you see defined in the types section. (custom javascript object types)
- * It should be a kind of proxy for all possible conversion types to it's child types.
- *
- * @author acostescu
- */
-@SuppressWarnings("nls")
-// TODO these ET and WT are improper - as for object type they can represent multiple types (a different set for each child key), but they help to avoid some bugs at compile-time
-public class CustomJSONObjectType<ET, WT> extends CustomJSONPropertyType<Map<String, ET>>
-	implements IAdjustablePropertyType<Map<String, ET>>, IWrapperType<Map<String, ET>, ChangeAwareMap<ET, WT>>,
-	ISupportsGranularUpdates<ChangeAwareMap<ET, WT>>, IPushToServerSpecialType, IPropertyWithClientSideConversions<Map<String, ET>>
-{
-
-	public static final String TYPE_NAME = "JSON_obj";
-
-	protected static final String CONTENT_VERSION = "vEr";
-	protected static final String UPDATES = "u";
-	protected static final String KEY = "k";
-	protected static final String VALUE = "v";
-	protected static final String INITIALIZE = "in";
-	protected static final String NO_OP = "n";
-
-	protected static Set<String> angularAutoAddedKeysToIgnore = new HashSet<>();
-
-	{
-		angularAutoAddedKeysToIgnore.add("$$hashKey");
-	}
-
-	protected Map<String, IWrapperType<ET, WT>> wrapperChildProps;
-
-
-	/**
-	 * Creates a new type that handles objects of the given key types (with their own set of default value, config object)
-	 *
-	 * @param definition the defined types of the object's values. (per key)
-	 */
-	public CustomJSONObjectType(String customTypeName, PropertyDescription definition)
-	{
-		super(customTypeName, definition);
-	}
-
-	@Override
-	public Map<String, ET> unwrap(ChangeAwareMap<ET, WT> value)
-	{
-		// this type will wrap an [] or List into a list; unwrap will simply return that list that will further wrap/unwrap elements as needed on any operation
-		// look at this wrapped list as the external portal of the list property as far as BaseWebObjects are concerned
-		return value;
-	}
-
-	public String getGenericName()
-	{
-		return TYPE_NAME;
-	}
-
-	@Override
-	public ChangeAwareMap<ET, WT> wrap(Map<String, ET> value, ChangeAwareMap<ET, WT> previousValue, PropertyDescription propertyDescription,
-		IWrappingContext dataConverterContext)
-	{
-		return internalWrap(value, previousValue, propertyDescription, dataConverterContext, null);
-	}
-
-	protected ChangeAwareMap<ET, WT> internalWrap(Map<String, ET> value, ChangeAwareMap<ET, WT> previousValue, PropertyDescription propertyDescription,
-		IWrappingContext dataConverterContext, CustomObjectContext<ET, WT> initialComponentOrServiceExtension)
-	{
-		if (value instanceof ChangeAwareMap< ? , ? >) return (ChangeAwareMap<ET, WT>)value;
-
-		Map<String, ET> wrappedMap = wrapMap(value, propertyDescription, dataConverterContext);
-		if (wrappedMap != null)
-		{
-			// ok now we have the map or wrap map (depending on if child types are IWrapperType or not)
-			// wrap this further into a change-aware map; this is used to be able to track changes and perform server to browser full or granular updates
-			return new ChangeAwareMap<ET, WT>(wrappedMap, previousValue != null ? previousValue.getListContentVersion() + 1 : 1,
-				initialComponentOrServiceExtension, getCustomJSONTypeDefinition());
-		}
-		return null;
-	}
-
-	protected IPropertyType<ET> getElementType(String childPropertyName)
-	{
-		return (IPropertyType<ET>)getCustomJSONTypeDefinition().getProperty(childPropertyName).getType();
-	}
-
-	protected Map<String, ET> wrapMap(Map<String, ET> value, PropertyDescription pd, IWrappingContext dataConverterContext)
-	{
-		// this type will wrap (if needed; that means it will end up as a normal list if element type is not wrapped type
-		// or a WrapperList otherwise) an [] or List into a list; unwrap will simply return that list that will further
-		// wrap/unwrap elements as needed on any operation
-		// look at this wrapped list as the external portal of the list property as far as BaseWebObjects are concerned
-		if (value != null)
-		{
-			if (value instanceof IWrappedBaseMapProvider)
-			{
-				// it's already what we want; return it
-				return value;
-			}
-			Map<String, IWrapperType<ET, WT>> wrappingChildren = getChildPropsThatNeedWrapping();
-
-			if (wrappingChildren == null || wrappingChildren.isEmpty())
-			{
-				// it's already what we want; return it
-				return value;
-			}
-
-			return new WrapperMap<ET, WT>(value, wrappingChildren, pd, dataConverterContext, true);
-		}
-		return null;
-	}
-
-	protected Map<String, IWrapperType<ET, WT>> getChildPropsThatNeedWrapping()
-	{
-		if (wrapperChildProps == null)
-		{
-			wrapperChildProps = new HashMap<>();
-
-			for (Entry<String, PropertyDescription> entry : getCustomJSONTypeDefinition().getProperties().entrySet())
-			{
-				Object type = entry.getValue().getType();
-				if (type instanceof IWrapperType< ? , ? >) wrapperChildProps.put(entry.getKey(), (IWrapperType<ET, WT>)type);
-			}
-		}
-		return wrapperChildProps;
-	}
-
-	@Override
-	public ChangeAwareMap<ET, WT> fromJSON(Object newJSONValue, ChangeAwareMap<ET, WT> previousChangeAwareMap, PropertyDescription pd,
-		IBrowserConverterContext dataConverterContext, ValueReference<Boolean> returnValueAdjustedIncommingValue)
-	{
-		PushToServerEnum pushToServerForWholeCustomObject = BrowserConverterContext.getPushToServerValue(dataConverterContext);
-
-		JSONObject clientReceivedJSON;
-		if (newJSONValue instanceof JSONObject && (clientReceivedJSON = (JSONObject)newJSONValue).has(CONTENT_VERSION) &&
-			(clientReceivedJSON.has(VALUE) || clientReceivedJSON.has(UPDATES)))
-		{
-			try
-			{
-				if (previousChangeAwareMap == null || clientReceivedJSON.getInt(CONTENT_VERSION) == previousChangeAwareMap.getListContentVersion())
-				{
-					if (clientReceivedJSON.has(UPDATES))
-					{
-						if (previousChangeAwareMap == null)
-						{
-							log.warn("Property (" + pd + ") of '" + (dataConverterContext != null ? dataConverterContext.getWebObject() : null) +
-								"' is typed as json object; it got browser updates but server-side it is null; ignoring browser update. Update JSON: " +
-								newJSONValue);
-						}
-						else
-						{
-							// here we operate directly on (wrapper) base map as this change doesn't need to be sent back to browser
-							// as browser initiated it; also JSON conversions work on wrapped values
-							Map<String, WT> wrappedBaseMap = previousChangeAwareMap.getWrappedBaseMapForReadOnly();
-
-							JSONArray updatedRows = clientReceivedJSON.getJSONArray(UPDATES);
-
-							boolean someUpdateAccessDenied = false;
-							for (int i = updatedRows.length() - 1; i >= 0; i--)
-							{
-								JSONObject row = updatedRows.getJSONObject(i);
-								String key = row.getString(KEY);
-								Object val = row.opt(VALUE);
-
-								PropertyDescription keyPD = getCustomJSONTypeDefinition().getProperty(key);
-								// check that these updates are allowed
-
-								if (keyPD != null)
-								{
-									PushToServerEnum pushToServerComputedOfSubprop = pushToServerForWholeCustomObject
-										.combineWithChild(keyPD.getPushToServerAsDeclaredInSpecFile());
-									if ((keyPD.getType() instanceof IPushToServerSpecialType &&
-										((IPushToServerSpecialType)keyPD.getType()).shouldAlwaysAllowIncommingJSON()) ||
-										PushToServerEnum.allow
-											.compareTo(pushToServerComputedOfSubprop) <= 0)
-									{
-										ValueReference<Boolean> returnValueAdjustedIncommingValueForKey = new ValueReference<Boolean>(Boolean.FALSE);
-										WT newWrappedEl = (WT)JSONUtils.fromJSON(wrappedBaseMap.get(key), val, keyPD,
-											dataConverterContext == null ? null
-												: dataConverterContext.newInstanceWithPushToServer(pushToServerComputedOfSubprop),
-											returnValueAdjustedIncommingValueForKey);
-										previousChangeAwareMap.putInWrappedBaseList(key, newWrappedEl, false);
-
-										if (returnValueAdjustedIncommingValueForKey.value.booleanValue())
-											previousChangeAwareMap.getChangeSetter().markElementChangedByRef(key); // if for example type is INTEGER and we got 3.3 from client it will probably be converted to 3 and it needs to be resent to client
-									}
-									else
-									{
-										someUpdateAccessDenied = true;
-										log.error("Property (" + pd + "), subkey " + keyPD + " of '" +
-											(dataConverterContext != null ? dataConverterContext.getWebObject() : null) +
-											"' that doesn't define a suitable pushToServer value (allow/shallow/deep) tried to update custom object element value '" +
-											keyPD + "' serverside. Denying and will attempt to send back full value! Update JSON: " + newJSONValue);
-									}
-								}
-								else
-								{
-<<<<<<< HEAD
-									if (!angularAutoAddedKeysToIgnore.contains(key)) log.warn("Property (" + pd + ") of '" +
-										(dataConverterContext != null ? dataConverterContext.getWebObject() : null) +
-										"'. Cannot set property '" + key + "' of custom JSON Object as it's type is undefined. Update JSON: " + newJSONValue);
-=======
-									if (!angularAutoAddedKeysToIgnore.contains(key)) log.warn(
-										"Cannot set property '" + key + "' of custom JSON Object '" + getName() + "' as it's type is undefined. Update JSON: " +
-											newJSONValue);
->>>>>>> ca19da97
-								}
-							}
-							if (someUpdateAccessDenied) previousChangeAwareMap.getChangeSetter().markAllChanged();
-						}
-						return previousChangeAwareMap;
-					}
-					else
-					{
-						if (PushToServerEnum.allow.compareTo(pushToServerForWholeCustomObject) > 0)
-						{
-							log.error("Property (" + pd + ") of '" + (dataConverterContext != null ? dataConverterContext.getWebObject() : null) +
-								"' that doesn't define a suitable pushToServer value (allow/shallow/deep) tried to change the full custom object value serverside. Denying and attempting to send back full value! Update JSON: " +
-								newJSONValue);
-							if (previousChangeAwareMap != null) previousChangeAwareMap.getChangeSetter().markAllChanged();
-							return previousChangeAwareMap;
-						}
-
-						// full replace
-						return fullValueReplaceFromBrowser(previousChangeAwareMap, pd, dataConverterContext, clientReceivedJSON.getJSONObject(VALUE),
-							returnValueAdjustedIncommingValue);
-					}
-				}
-				else
-				{
-					log.info("Property (" + pd + ") of '" + (dataConverterContext != null ? dataConverterContext.getWebObject() : null) +
-						"' is typed as JSON object; it got browser updates (" + clientReceivedJSON.getInt(CONTENT_VERSION) +
-						") but expected server version (" + previousChangeAwareMap.getListContentVersion() +
-						") - so server changed meanwhile; ignoring browser update. Update JSON: " + newJSONValue);
-
-					// dropped browser update because server object changed meanwhile;
-					// will send a full update to have the correct value browser-side as well again (currently server side is leading / has more prio because not all server side values might support being recreated from client values)
-					previousChangeAwareMap.resetDueToOutOfSyncIfNeeded(clientReceivedJSON.getInt(CONTENT_VERSION));
-
-					return previousChangeAwareMap;
-				}
-			}
-			catch (JSONException e)
-			{
-				log.error("Property (" + pd + ") of '" + (dataConverterContext != null ? dataConverterContext.getWebObject() : null) +
-					"'. Cannot correctly parse custom JSON object property updates/values from browser. Update JSON: " + newJSONValue, e);
-				return previousChangeAwareMap;
-			}
-		}
-		else if (newJSONValue == null)
-		{
-			if (PushToServerEnum.allow.compareTo(pushToServerForWholeCustomObject) > 0)
-			{
-				log.error("Property (" + pd + ") of '" + (dataConverterContext != null ? dataConverterContext.getWebObject() : null) +
-					"' that doesn't define a suitable pushToServer value (allow/shallow/deep) tried to change the full custom object value serverside to null. Denying and attempting to send back full value! Update JSON: " +
-					newJSONValue);
-				if (previousChangeAwareMap != null) previousChangeAwareMap.getChangeSetter().markAllChanged();
-				return previousChangeAwareMap;
-			}
-
-			return null;
-		}
-		else if (newJSONValue instanceof JSONObject)
-		{
-			if (((JSONObject)newJSONValue).has(NO_OP)) return previousChangeAwareMap;
-
-			log.error("Property (" + pd + ") of '" + (dataConverterContext != null ? dataConverterContext.getWebObject() : null) +
-				"' o tried to change something from client to server but with unsupported content: " + newJSONValue);
-			if (previousChangeAwareMap != null) previousChangeAwareMap.getChangeSetter().markAllChanged();
-			return previousChangeAwareMap;
-		}
-		else
-		{
-			log.error("property " + pd + " of '" + (dataConverterContext != null ? dataConverterContext.getWebObject() : null) +
-				"' is typed as custom JSON object, but the value is not an JSONObject or supported update value: " + newJSONValue);
-			return previousChangeAwareMap;
-		}
-	}
-
-	protected ChangeAwareMap<ET, WT> fullValueReplaceFromBrowser(ChangeAwareMap<ET, WT> previousChangeAwareMap, PropertyDescription pd,
-		IBrowserConverterContext dataConverterContext, JSONObject clientReceivedJSON, ValueReference<Boolean> returnValueAdjustedIncommingValue)
-	{
-		PushToServerEnum pushToServerForWholeCustomObject = BrowserConverterContext.getPushToServerValue(dataConverterContext);
-
-		Map<String, WT> map = new HashMap<String, WT>();
-		Map<String, WT> previousWrappedBaseMap = (previousChangeAwareMap != null ? previousChangeAwareMap.getWrappedBaseMapForReadOnly() : null);
-		List<String> adjustedNewValueKeys = new ArrayList<>();
-
-		Iterator<String> it = clientReceivedJSON.keys();
-		boolean someUpdateAccessDenied = false;
-		while (it.hasNext())
-		{
-			String key = it.next();
-			WT oldVal = null;
-			PropertyDescription keyPD = getCustomJSONTypeDefinition().getProperty(key);
-			if (keyPD != null)
-			{
-				PushToServerEnum pushToServerComputedOfSubprop = pushToServerForWholeCustomObject
-					.combineWithChild(keyPD.getPushToServerAsDeclaredInSpecFile());
-
-				if ((keyPD.getType() instanceof IPushToServerSpecialType &&
-					((IPushToServerSpecialType)keyPD.getType()).shouldAlwaysAllowIncommingJSON()) ||
-					PushToServerEnum.allow
-						.compareTo(pushToServerComputedOfSubprop) <= 0)
-				{
-					if (previousWrappedBaseMap != null)
-					{
-						oldVal = previousWrappedBaseMap.get(key);
-					}
-					try
-					{
-						ValueReference<Boolean> returnValueAdjustedIncommingValueForKey = new ValueReference<Boolean>(Boolean.FALSE);
-						map.put(key, (WT)JSONUtils.fromJSON(oldVal, clientReceivedJSON.opt(key), getCustomJSONTypeDefinition().getProperty(key),
-							dataConverterContext == null ? null : dataConverterContext.newInstanceWithPushToServer(pushToServerComputedOfSubprop),
-							returnValueAdjustedIncommingValueForKey));
-
-						if (returnValueAdjustedIncommingValueForKey.value.booleanValue()) adjustedNewValueKeys.add(key);
-					}
-					catch (JSONException e)
-					{
-						log.error("Cannot parse JSON object element browser JSON.", e);
-					}
-				}
-				else
-				{
-					someUpdateAccessDenied = true;
-					log.error("Property (" + pd + "), subkey " + keyPD + " of '" +
-						(dataConverterContext != null ? dataConverterContext.getWebObject() : null) +
-						"' that doesn't define a suitable pushToServer value (allow/shallow/deep) tried to update custom object element value '" +
-						keyPD + "' serverside (throught full obj. value). Denying and will attempt to send back full value! Update JSON: " +
-						clientReceivedJSON);
-				}
-			}
-			else
-			{
-				if (!angularAutoAddedKeysToIgnore.contains(key))
-					log.warn("Cannot set property '" + key + "' of custom JSON Object '" + getName() + "' as it's type is undefined.");
-			}
-		}
-
-		Map<String, ET> newBaseMap;
-		Map<String, IWrapperType<ET, WT>> wrappingChildren = getChildPropsThatNeedWrapping();
-		if (wrappingChildren != null)
-		{
-			IWrappingContext wrappingContext = (dataConverterContext instanceof IWrappingContext ? (IWrappingContext)dataConverterContext
-				: new WrappingContext(dataConverterContext == null ? null : dataConverterContext.getWebObject(), pd.getName()));
-			newBaseMap = new WrapperMap<ET, WT>(map, wrappingChildren, pd, wrappingContext);
-		}
-		else
-		{
-			newBaseMap = (Map<String, ET>)map; // in this case ET == WT
-		}
-
-		// TODO how to handle previous null value here; do we need to re-send to client or not (for example initially both client and server had values, at the same time server==null client sends full update); how do we know in case server version is unknown then
-		ChangeAwareMap<ET, WT> retVal = new ChangeAwareMap<ET, WT>(newBaseMap,
-			previousChangeAwareMap != null ? previousChangeAwareMap.increaseContentVersion() : 1,
-			/* TODO we should have here access to webObjectContext ... and give ChangeAwareMap.getOrCreateComponentOrServiceExtension(webObjectContext); */null,
-			getCustomJSONTypeDefinition());
-
-		if (someUpdateAccessDenied)
-		{
-			if (previousChangeAwareMap != null) previousChangeAwareMap.getChangeSetter().markAllChanged();
-			else if (returnValueAdjustedIncommingValue != null) returnValueAdjustedIncommingValue.value = Boolean.TRUE;
-			// else no way to tell the system to re-send the server value to client when an client to server change deny happened
-		}
-		else for (String key : adjustedNewValueKeys)
-			retVal.getChangeSetter().markElementChangedByRef(key);
-
-		return retVal;
-	}
-
-	@Override
-	public JSONWriter toJSON(JSONWriter writer, String key, ChangeAwareMap<ET, WT> changeAwareMap, PropertyDescription pd,
-		IBrowserConverterContext dataConverterContext) throws JSONException
-	{
-		return toJSON(writer, key, changeAwareMap, true, JSONUtils.FullValueToJSONConverter.INSTANCE, dataConverterContext);
-	}
-
-	@Override
-	public JSONWriter changesToJSON(JSONWriter writer, String key, ChangeAwareMap<ET, WT> changeAwareMap, PropertyDescription pd,
-		IBrowserConverterContext dataConverterContext) throws JSONException
-	{
-		return toJSON(writer, key, changeAwareMap, false, JSONUtils.FullValueToJSONConverter.INSTANCE, dataConverterContext);
-	}
-
-	protected JSONWriter toJSON(JSONWriter writer, String key, ChangeAwareMap<ET, WT> changeAwareMap, boolean fullValue,
-		IToJSONConverter<IBrowserConverterContext> toJSONConverterForFullValue, IBrowserConverterContext dataConverterContext) throws JSONException
-	{
-		JSONUtils.addKeyIfPresent(writer, key);
-		if (changeAwareMap != null)
-		{
-			ChangeAwareMap<ET, WT>.Changes changes = changeAwareMap.getChangesImmutableAndPrepareForReset();
-
-			Map<String, WT> wrappedBaseMap = changeAwareMap.getWrappedBaseMapForReadOnly();
-			writer.object();
-			if (changes.mustSendAll() || fullValue)
-			{
-				PushToServerEnum pushToServer = BrowserConverterContext.getPushToServerValue(dataConverterContext);
-				// send all (currently we don't support granular updates for remove but we could in the future)
-				writer.key(CONTENT_VERSION).value(changeAwareMap.increaseContentVersion());
-
-
-				writer.key(VALUE).object();
-				for (Entry<String, WT> e : wrappedBaseMap.entrySet())
-				{
-					PropertyDescription childPD = getCustomJSONTypeDefinition().getProperty(e.getKey());
-					toJSONConverterForFullValue.toJSONValue(writer, e.getKey(), wrappedBaseMap.get(e.getKey()),
-						childPD,
-						dataConverterContext == null ? null : dataConverterContext.newInstanceWithPushToServer(
-							pushToServer.combineWithChild(childPD != null ? childPD.getPushToServerAsDeclaredInSpecFile() : PushToServerEnum.reject)));
-				}
-				writer.endObject();
-			}
-			else
-			{
-				Set<String> keysWithUpdates = changes.getKeysWithUpdates();
-				Set<String> keysChangedByRef = changes.getKeysChangedByRef();
-
-				if (keysWithUpdates.size() > 0 || keysChangedByRef.size() > 0)
-				{
-
-					// else write changed indexes / granular update:
-					writer.key(CONTENT_VERSION).value(changeAwareMap.getListContentVersion());
-
-					writer.key(UPDATES).array();
-
-					// we only get here if fullValue == false (so this is not a fullToJSON (or servoy initialToJSON))
-					// we will write granular update with fully value of a changed key if we have changes by reference; for changed keys by content we will write updates from that key
-					writeValueForChangedElements(writer, dataConverterContext, wrappedBaseMap, keysWithUpdates, true);
-					writeValueForChangedElements(writer, dataConverterContext, wrappedBaseMap, keysChangedByRef, false);
-
-					writer.endArray();
-				}
-				else
-				{
-					writer.key(NO_OP).value(true);
-				}
-			}
-
-			writer.endObject();
-			changes.doneHandling();
-		}
-		else
-		{
-			writer.value(JSONObject.NULL); // TODO how to handle null values which have no version info (special watches/complete array set from client)? if null is on server and something is set on client or the other way around?
-		}
-		return writer;
-	}
-
-	protected void writeValueForChangedElements(JSONWriter writer, IBrowserConverterContext dataConverterContext, Map<String, WT> wrappedBaseMap,
-		Set<String> keysWithUpdates, boolean keysWithUpdatedContent)
-	{
-		PushToServerEnum pushToServer = BrowserConverterContext.getPushToServerValue(dataConverterContext);
-
-		for (String k : keysWithUpdates)
-		{
-			writer.object().key(KEY).value(k);
-			PropertyDescription childPD = getCustomJSONTypeDefinition().getProperty(k);
-			if (keysWithUpdatedContent)
-			{
-				// this method is only called when the custom object is requested to send updates (not full values); so we can assume that we can send only changes if possible (this method will never be expected to fully send properties, no matter how they changed)
-				// the value of these keys has changed content inside it - let it send only changes (if it is change aware of course)
-				JSONUtils.changesToBrowserJSONValue(writer, VALUE, wrappedBaseMap.get(k), childPD,
-					dataConverterContext == null ? null : dataConverterContext.newInstanceWithPushToServer(
-						pushToServer.combineWithChild(childPD != null ? childPD.getPushToServerAsDeclaredInSpecFile() : PushToServerEnum.reject)));
-			}
-			else
-			{
-				// the value has changed completely by reference; send it's full contents
-				JSONUtils.toBrowserJSONFullValue(writer, VALUE, wrappedBaseMap.get(k), childPD,
-					dataConverterContext == null ? null : dataConverterContext.newInstanceWithPushToServer(
-						pushToServer.combineWithChild(childPD != null ? childPD.getPushToServerAsDeclaredInSpecFile() : PushToServerEnum.reject)));
-			}
-			writer.endObject();
-		}
-	}
-
-	@Override
-	public boolean shouldAlwaysAllowIncommingJSON()
-	{
-		return true;
-	}
-
-	@Override
-	public boolean writeClientSideTypeName(JSONWriter w, String keyToAddTo, PropertyDescription pd)
-	{
-		JSONUtils.addKeyIfPresent(w, keyToAddTo);
-
-		w.array().value(TYPE_NAME).value(pd.getType().getName()).endArray();
-		return true;
-	}
-
-}
+/*
+ * Copyright (C) 2014 Servoy BV
+ *
+ * Licensed under the Apache License, Version 2.0 (the "License");
+ * you may not use this file except in compliance with the License.
+ * You may obtain a copy of the License at
+ *
+ *      http://www.apache.org/licenses/LICENSE-2.0
+ *
+ * Unless required by applicable law or agreed to in writing, software
+ * distributed under the License is distributed on an "AS IS" BASIS,
+ * WITHOUT WARRANTIES OR CONDITIONS OF ANY KIND, either express or implied.
+ * See the License for the specific language governing permissions and
+ * limitations under the License.
+ */
+
+package org.sablo.specification.property;
+
+import java.util.ArrayList;
+import java.util.HashMap;
+import java.util.HashSet;
+import java.util.Iterator;
+import java.util.List;
+import java.util.Map;
+import java.util.Map.Entry;
+import java.util.Set;
+
+import org.json.JSONArray;
+import org.json.JSONException;
+import org.json.JSONObject;
+import org.json.JSONWriter;
+import org.sablo.CustomObjectContext;
+import org.sablo.specification.PropertyDescription;
+import org.sablo.specification.WebObjectSpecification.PushToServerEnum;
+import org.sablo.util.ValueReference;
+import org.sablo.websocket.utils.JSONUtils;
+import org.sablo.websocket.utils.JSONUtils.IToJSONConverter;
+
+/**
+ * Type for what in spec files you see defined in the types section. (custom javascript object types)
+ * It should be a kind of proxy for all possible conversion types to it's child types.
+ *
+ * @author acostescu
+ */
+@SuppressWarnings("nls")
+// TODO these ET and WT are improper - as for object type they can represent multiple types (a different set for each child key), but they help to avoid some bugs at compile-time
+public class CustomJSONObjectType<ET, WT> extends CustomJSONPropertyType<Map<String, ET>>
+	implements IAdjustablePropertyType<Map<String, ET>>, IWrapperType<Map<String, ET>, ChangeAwareMap<ET, WT>>,
+	ISupportsGranularUpdates<ChangeAwareMap<ET, WT>>, IPushToServerSpecialType, IPropertyWithClientSideConversions<Map<String, ET>>
+{
+
+	public static final String TYPE_NAME = "JSON_obj";
+
+	protected static final String CONTENT_VERSION = "vEr";
+	protected static final String UPDATES = "u";
+	protected static final String KEY = "k";
+	protected static final String VALUE = "v";
+	protected static final String INITIALIZE = "in";
+	protected static final String NO_OP = "n";
+
+	protected static Set<String> angularAutoAddedKeysToIgnore = new HashSet<>();
+
+	{
+		angularAutoAddedKeysToIgnore.add("$$hashKey");
+	}
+
+	protected Map<String, IWrapperType<ET, WT>> wrapperChildProps;
+
+
+	/**
+	 * Creates a new type that handles objects of the given key types (with their own set of default value, config object)
+	 *
+	 * @param definition the defined types of the object's values. (per key)
+	 */
+	public CustomJSONObjectType(String customTypeName, PropertyDescription definition)
+	{
+		super(customTypeName, definition);
+	}
+
+	@Override
+	public Map<String, ET> unwrap(ChangeAwareMap<ET, WT> value)
+	{
+		// this type will wrap an [] or List into a list; unwrap will simply return that list that will further wrap/unwrap elements as needed on any operation
+		// look at this wrapped list as the external portal of the list property as far as BaseWebObjects are concerned
+		return value;
+	}
+
+	public String getGenericName()
+	{
+		return TYPE_NAME;
+	}
+
+	@Override
+	public ChangeAwareMap<ET, WT> wrap(Map<String, ET> value, ChangeAwareMap<ET, WT> previousValue, PropertyDescription propertyDescription,
+		IWrappingContext dataConverterContext)
+	{
+		return internalWrap(value, previousValue, propertyDescription, dataConverterContext, null);
+	}
+
+	protected ChangeAwareMap<ET, WT> internalWrap(Map<String, ET> value, ChangeAwareMap<ET, WT> previousValue, PropertyDescription propertyDescription,
+		IWrappingContext dataConverterContext, CustomObjectContext<ET, WT> initialComponentOrServiceExtension)
+	{
+		if (value instanceof ChangeAwareMap< ? , ? >) return (ChangeAwareMap<ET, WT>)value;
+
+		Map<String, ET> wrappedMap = wrapMap(value, propertyDescription, dataConverterContext);
+		if (wrappedMap != null)
+		{
+			// ok now we have the map or wrap map (depending on if child types are IWrapperType or not)
+			// wrap this further into a change-aware map; this is used to be able to track changes and perform server to browser full or granular updates
+			return new ChangeAwareMap<ET, WT>(wrappedMap, previousValue != null ? previousValue.getListContentVersion() + 1 : 1,
+				initialComponentOrServiceExtension, getCustomJSONTypeDefinition());
+		}
+		return null;
+	}
+
+	protected IPropertyType<ET> getElementType(String childPropertyName)
+	{
+		return (IPropertyType<ET>)getCustomJSONTypeDefinition().getProperty(childPropertyName).getType();
+	}
+
+	protected Map<String, ET> wrapMap(Map<String, ET> value, PropertyDescription pd, IWrappingContext dataConverterContext)
+	{
+		// this type will wrap (if needed; that means it will end up as a normal list if element type is not wrapped type
+		// or a WrapperList otherwise) an [] or List into a list; unwrap will simply return that list that will further
+		// wrap/unwrap elements as needed on any operation
+		// look at this wrapped list as the external portal of the list property as far as BaseWebObjects are concerned
+		if (value != null)
+		{
+			if (value instanceof IWrappedBaseMapProvider)
+			{
+				// it's already what we want; return it
+				return value;
+			}
+			Map<String, IWrapperType<ET, WT>> wrappingChildren = getChildPropsThatNeedWrapping();
+
+			if (wrappingChildren == null || wrappingChildren.isEmpty())
+			{
+				// it's already what we want; return it
+				return value;
+			}
+
+			return new WrapperMap<ET, WT>(value, wrappingChildren, pd, dataConverterContext, true);
+		}
+		return null;
+	}
+
+	protected Map<String, IWrapperType<ET, WT>> getChildPropsThatNeedWrapping()
+	{
+		if (wrapperChildProps == null)
+		{
+			wrapperChildProps = new HashMap<>();
+
+			for (Entry<String, PropertyDescription> entry : getCustomJSONTypeDefinition().getProperties().entrySet())
+			{
+				Object type = entry.getValue().getType();
+				if (type instanceof IWrapperType< ? , ? >) wrapperChildProps.put(entry.getKey(), (IWrapperType<ET, WT>)type);
+			}
+		}
+		return wrapperChildProps;
+	}
+
+	@Override
+	public ChangeAwareMap<ET, WT> fromJSON(Object newJSONValue, ChangeAwareMap<ET, WT> previousChangeAwareMap, PropertyDescription pd,
+		IBrowserConverterContext dataConverterContext, ValueReference<Boolean> returnValueAdjustedIncommingValue)
+	{
+		PushToServerEnum pushToServerForWholeCustomObject = BrowserConverterContext.getPushToServerValue(dataConverterContext);
+
+		JSONObject clientReceivedJSON;
+		if (newJSONValue instanceof JSONObject && (clientReceivedJSON = (JSONObject)newJSONValue).has(CONTENT_VERSION) &&
+			(clientReceivedJSON.has(VALUE) || clientReceivedJSON.has(UPDATES)))
+		{
+			try
+			{
+				if (previousChangeAwareMap == null || clientReceivedJSON.getInt(CONTENT_VERSION) == previousChangeAwareMap.getListContentVersion())
+				{
+					if (clientReceivedJSON.has(UPDATES))
+					{
+						if (previousChangeAwareMap == null)
+						{
+							log.warn("Property (" + pd + ") of '" + (dataConverterContext != null ? dataConverterContext.getWebObject() : null) +
+								"' is typed as json object; it got browser updates but server-side it is null; ignoring browser update. Update JSON: " +
+								newJSONValue);
+						}
+						else
+						{
+							// here we operate directly on (wrapper) base map as this change doesn't need to be sent back to browser
+							// as browser initiated it; also JSON conversions work on wrapped values
+							Map<String, WT> wrappedBaseMap = previousChangeAwareMap.getWrappedBaseMapForReadOnly();
+
+							JSONArray updatedRows = clientReceivedJSON.getJSONArray(UPDATES);
+
+							boolean someUpdateAccessDenied = false;
+							for (int i = updatedRows.length() - 1; i >= 0; i--)
+							{
+								JSONObject row = updatedRows.getJSONObject(i);
+								String key = row.getString(KEY);
+								Object val = row.opt(VALUE);
+
+								PropertyDescription keyPD = getCustomJSONTypeDefinition().getProperty(key);
+								// check that these updates are allowed
+
+								if (keyPD != null)
+								{
+									PushToServerEnum pushToServerComputedOfSubprop = pushToServerForWholeCustomObject
+										.combineWithChild(keyPD.getPushToServerAsDeclaredInSpecFile());
+									if ((keyPD.getType() instanceof IPushToServerSpecialType &&
+										((IPushToServerSpecialType)keyPD.getType()).shouldAlwaysAllowIncommingJSON()) ||
+										PushToServerEnum.allow
+											.compareTo(pushToServerComputedOfSubprop) <= 0)
+									{
+										ValueReference<Boolean> returnValueAdjustedIncommingValueForKey = new ValueReference<Boolean>(Boolean.FALSE);
+										WT newWrappedEl = (WT)JSONUtils.fromJSON(wrappedBaseMap.get(key), val, keyPD,
+											dataConverterContext == null ? null
+												: dataConverterContext.newInstanceWithPushToServer(pushToServerComputedOfSubprop),
+											returnValueAdjustedIncommingValueForKey);
+										previousChangeAwareMap.putInWrappedBaseList(key, newWrappedEl, false);
+
+										if (returnValueAdjustedIncommingValueForKey.value.booleanValue())
+											previousChangeAwareMap.getChangeSetter().markElementChangedByRef(key); // if for example type is INTEGER and we got 3.3 from client it will probably be converted to 3 and it needs to be resent to client
+									}
+									else
+									{
+										someUpdateAccessDenied = true;
+										log.error("Property (" + pd + "), subkey " + keyPD + " of '" +
+											(dataConverterContext != null ? dataConverterContext.getWebObject() : null) +
+											"' that doesn't define a suitable pushToServer value (allow/shallow/deep) tried to update custom object element value '" +
+											keyPD + "' serverside. Denying and will attempt to send back full value! Update JSON: " + newJSONValue);
+									}
+								}
+								else
+								{
+									if (!angularAutoAddedKeysToIgnore.contains(key)) log.warn("Property (" + pd + ") of '" +
+										(dataConverterContext != null ? dataConverterContext.getWebObject() : null) +
+										"'. Cannot set property '" + key + "' of custom JSON Object '" + getName() + "' as it's type is undefined. Update JSON: " +
+											newJSONValue);
+								}
+							}
+							if (someUpdateAccessDenied) previousChangeAwareMap.getChangeSetter().markAllChanged();
+						}
+						return previousChangeAwareMap;
+					}
+					else
+					{
+						if (PushToServerEnum.allow.compareTo(pushToServerForWholeCustomObject) > 0)
+						{
+							log.error("Property (" + pd + ") of '" + (dataConverterContext != null ? dataConverterContext.getWebObject() : null) +
+								"' that doesn't define a suitable pushToServer value (allow/shallow/deep) tried to change the full custom object value serverside. Denying and attempting to send back full value! Update JSON: " +
+								newJSONValue);
+							if (previousChangeAwareMap != null) previousChangeAwareMap.getChangeSetter().markAllChanged();
+							return previousChangeAwareMap;
+						}
+
+						// full replace
+						return fullValueReplaceFromBrowser(previousChangeAwareMap, pd, dataConverterContext, clientReceivedJSON.getJSONObject(VALUE),
+							returnValueAdjustedIncommingValue);
+					}
+				}
+				else
+				{
+					log.info("Property (" + pd + ") of '" + (dataConverterContext != null ? dataConverterContext.getWebObject() : null) +
+						"' is typed as JSON object; it got browser updates (" + clientReceivedJSON.getInt(CONTENT_VERSION) +
+						") but expected server version (" + previousChangeAwareMap.getListContentVersion() +
+						") - so server changed meanwhile; ignoring browser update. Update JSON: " + newJSONValue);
+
+					// dropped browser update because server object changed meanwhile;
+					// will send a full update to have the correct value browser-side as well again (currently server side is leading / has more prio because not all server side values might support being recreated from client values)
+					previousChangeAwareMap.resetDueToOutOfSyncIfNeeded(clientReceivedJSON.getInt(CONTENT_VERSION));
+
+					return previousChangeAwareMap;
+				}
+			}
+			catch (JSONException e)
+			{
+				log.error("Property (" + pd + ") of '" + (dataConverterContext != null ? dataConverterContext.getWebObject() : null) +
+					"'. Cannot correctly parse custom JSON object property updates/values from browser. Update JSON: " + newJSONValue, e);
+				return previousChangeAwareMap;
+			}
+		}
+		else if (newJSONValue == null)
+		{
+			if (PushToServerEnum.allow.compareTo(pushToServerForWholeCustomObject) > 0)
+			{
+				log.error("Property (" + pd + ") of '" + (dataConverterContext != null ? dataConverterContext.getWebObject() : null) +
+					"' that doesn't define a suitable pushToServer value (allow/shallow/deep) tried to change the full custom object value serverside to null. Denying and attempting to send back full value! Update JSON: " +
+					newJSONValue);
+				if (previousChangeAwareMap != null) previousChangeAwareMap.getChangeSetter().markAllChanged();
+				return previousChangeAwareMap;
+			}
+
+			return null;
+		}
+		else if (newJSONValue instanceof JSONObject)
+		{
+			if (((JSONObject)newJSONValue).has(NO_OP)) return previousChangeAwareMap;
+
+			log.error("Property (" + pd + ") of '" + (dataConverterContext != null ? dataConverterContext.getWebObject() : null) +
+				"' o tried to change something from client to server but with unsupported content: " + newJSONValue);
+			if (previousChangeAwareMap != null) previousChangeAwareMap.getChangeSetter().markAllChanged();
+			return previousChangeAwareMap;
+		}
+		else
+		{
+			log.error("property " + pd + " of '" + (dataConverterContext != null ? dataConverterContext.getWebObject() : null) +
+				"' is typed as custom JSON object, but the value is not an JSONObject or supported update value: " + newJSONValue);
+			return previousChangeAwareMap;
+		}
+	}
+
+	protected ChangeAwareMap<ET, WT> fullValueReplaceFromBrowser(ChangeAwareMap<ET, WT> previousChangeAwareMap, PropertyDescription pd,
+		IBrowserConverterContext dataConverterContext, JSONObject clientReceivedJSON, ValueReference<Boolean> returnValueAdjustedIncommingValue)
+	{
+		PushToServerEnum pushToServerForWholeCustomObject = BrowserConverterContext.getPushToServerValue(dataConverterContext);
+
+		Map<String, WT> map = new HashMap<String, WT>();
+		Map<String, WT> previousWrappedBaseMap = (previousChangeAwareMap != null ? previousChangeAwareMap.getWrappedBaseMapForReadOnly() : null);
+		List<String> adjustedNewValueKeys = new ArrayList<>();
+
+		Iterator<String> it = clientReceivedJSON.keys();
+		boolean someUpdateAccessDenied = false;
+		while (it.hasNext())
+		{
+			String key = it.next();
+			WT oldVal = null;
+			PropertyDescription keyPD = getCustomJSONTypeDefinition().getProperty(key);
+			if (keyPD != null)
+			{
+				PushToServerEnum pushToServerComputedOfSubprop = pushToServerForWholeCustomObject
+					.combineWithChild(keyPD.getPushToServerAsDeclaredInSpecFile());
+
+				if ((keyPD.getType() instanceof IPushToServerSpecialType &&
+					((IPushToServerSpecialType)keyPD.getType()).shouldAlwaysAllowIncommingJSON()) ||
+					PushToServerEnum.allow
+						.compareTo(pushToServerComputedOfSubprop) <= 0)
+				{
+					if (previousWrappedBaseMap != null)
+					{
+						oldVal = previousWrappedBaseMap.get(key);
+					}
+					try
+					{
+						ValueReference<Boolean> returnValueAdjustedIncommingValueForKey = new ValueReference<Boolean>(Boolean.FALSE);
+						map.put(key, (WT)JSONUtils.fromJSON(oldVal, clientReceivedJSON.opt(key), getCustomJSONTypeDefinition().getProperty(key),
+							dataConverterContext == null ? null : dataConverterContext.newInstanceWithPushToServer(pushToServerComputedOfSubprop),
+							returnValueAdjustedIncommingValueForKey));
+
+						if (returnValueAdjustedIncommingValueForKey.value.booleanValue()) adjustedNewValueKeys.add(key);
+					}
+					catch (JSONException e)
+					{
+						log.error("Cannot parse JSON object element browser JSON.", e);
+					}
+				}
+				else
+				{
+					someUpdateAccessDenied = true;
+					log.error("Property (" + pd + "), subkey " + keyPD + " of '" +
+						(dataConverterContext != null ? dataConverterContext.getWebObject() : null) +
+						"' that doesn't define a suitable pushToServer value (allow/shallow/deep) tried to update custom object element value '" +
+						keyPD + "' serverside (throught full obj. value). Denying and will attempt to send back full value! Update JSON: " +
+						clientReceivedJSON);
+				}
+			}
+			else
+			{
+				if (!angularAutoAddedKeysToIgnore.contains(key))
+					log.warn("Cannot set property '" + key + "' of custom JSON Object '" + getName() + "' as it's type is undefined.");
+			}
+		}
+
+		Map<String, ET> newBaseMap;
+		Map<String, IWrapperType<ET, WT>> wrappingChildren = getChildPropsThatNeedWrapping();
+		if (wrappingChildren != null)
+		{
+			IWrappingContext wrappingContext = (dataConverterContext instanceof IWrappingContext ? (IWrappingContext)dataConverterContext
+				: new WrappingContext(dataConverterContext == null ? null : dataConverterContext.getWebObject(), pd.getName()));
+			newBaseMap = new WrapperMap<ET, WT>(map, wrappingChildren, pd, wrappingContext);
+		}
+		else
+		{
+			newBaseMap = (Map<String, ET>)map; // in this case ET == WT
+		}
+
+		// TODO how to handle previous null value here; do we need to re-send to client or not (for example initially both client and server had values, at the same time server==null client sends full update); how do we know in case server version is unknown then
+		ChangeAwareMap<ET, WT> retVal = new ChangeAwareMap<ET, WT>(newBaseMap,
+			previousChangeAwareMap != null ? previousChangeAwareMap.increaseContentVersion() : 1,
+			/* TODO we should have here access to webObjectContext ... and give ChangeAwareMap.getOrCreateComponentOrServiceExtension(webObjectContext); */null,
+			getCustomJSONTypeDefinition());
+
+		if (someUpdateAccessDenied)
+		{
+			if (previousChangeAwareMap != null) previousChangeAwareMap.getChangeSetter().markAllChanged();
+			else if (returnValueAdjustedIncommingValue != null) returnValueAdjustedIncommingValue.value = Boolean.TRUE;
+			// else no way to tell the system to re-send the server value to client when an client to server change deny happened
+		}
+		else for (String key : adjustedNewValueKeys)
+			retVal.getChangeSetter().markElementChangedByRef(key);
+
+		return retVal;
+	}
+
+	@Override
+	public JSONWriter toJSON(JSONWriter writer, String key, ChangeAwareMap<ET, WT> changeAwareMap, PropertyDescription pd,
+		IBrowserConverterContext dataConverterContext) throws JSONException
+	{
+		return toJSON(writer, key, changeAwareMap, true, JSONUtils.FullValueToJSONConverter.INSTANCE, dataConverterContext);
+	}
+
+	@Override
+	public JSONWriter changesToJSON(JSONWriter writer, String key, ChangeAwareMap<ET, WT> changeAwareMap, PropertyDescription pd,
+		IBrowserConverterContext dataConverterContext) throws JSONException
+	{
+		return toJSON(writer, key, changeAwareMap, false, JSONUtils.FullValueToJSONConverter.INSTANCE, dataConverterContext);
+	}
+
+	protected JSONWriter toJSON(JSONWriter writer, String key, ChangeAwareMap<ET, WT> changeAwareMap, boolean fullValue,
+		IToJSONConverter<IBrowserConverterContext> toJSONConverterForFullValue, IBrowserConverterContext dataConverterContext) throws JSONException
+	{
+		JSONUtils.addKeyIfPresent(writer, key);
+		if (changeAwareMap != null)
+		{
+			ChangeAwareMap<ET, WT>.Changes changes = changeAwareMap.getChangesImmutableAndPrepareForReset();
+
+			Map<String, WT> wrappedBaseMap = changeAwareMap.getWrappedBaseMapForReadOnly();
+			writer.object();
+			if (changes.mustSendAll() || fullValue)
+			{
+				PushToServerEnum pushToServer = BrowserConverterContext.getPushToServerValue(dataConverterContext);
+				// send all (currently we don't support granular updates for remove but we could in the future)
+				writer.key(CONTENT_VERSION).value(changeAwareMap.increaseContentVersion());
+
+
+				writer.key(VALUE).object();
+				for (Entry<String, WT> e : wrappedBaseMap.entrySet())
+				{
+					PropertyDescription childPD = getCustomJSONTypeDefinition().getProperty(e.getKey());
+					toJSONConverterForFullValue.toJSONValue(writer, e.getKey(), wrappedBaseMap.get(e.getKey()),
+						childPD,
+						dataConverterContext == null ? null : dataConverterContext.newInstanceWithPushToServer(
+							pushToServer.combineWithChild(childPD != null ? childPD.getPushToServerAsDeclaredInSpecFile() : PushToServerEnum.reject)));
+				}
+				writer.endObject();
+			}
+			else
+			{
+				Set<String> keysWithUpdates = changes.getKeysWithUpdates();
+				Set<String> keysChangedByRef = changes.getKeysChangedByRef();
+
+				if (keysWithUpdates.size() > 0 || keysChangedByRef.size() > 0)
+				{
+
+					// else write changed indexes / granular update:
+					writer.key(CONTENT_VERSION).value(changeAwareMap.getListContentVersion());
+
+					writer.key(UPDATES).array();
+
+					// we only get here if fullValue == false (so this is not a fullToJSON (or servoy initialToJSON))
+					// we will write granular update with fully value of a changed key if we have changes by reference; for changed keys by content we will write updates from that key
+					writeValueForChangedElements(writer, dataConverterContext, wrappedBaseMap, keysWithUpdates, true);
+					writeValueForChangedElements(writer, dataConverterContext, wrappedBaseMap, keysChangedByRef, false);
+
+					writer.endArray();
+				}
+				else
+				{
+					writer.key(NO_OP).value(true);
+				}
+			}
+
+			writer.endObject();
+			changes.doneHandling();
+		}
+		else
+		{
+			writer.value(JSONObject.NULL); // TODO how to handle null values which have no version info (special watches/complete array set from client)? if null is on server and something is set on client or the other way around?
+		}
+		return writer;
+	}
+
+	protected void writeValueForChangedElements(JSONWriter writer, IBrowserConverterContext dataConverterContext, Map<String, WT> wrappedBaseMap,
+		Set<String> keysWithUpdates, boolean keysWithUpdatedContent)
+	{
+		PushToServerEnum pushToServer = BrowserConverterContext.getPushToServerValue(dataConverterContext);
+
+		for (String k : keysWithUpdates)
+		{
+			writer.object().key(KEY).value(k);
+			PropertyDescription childPD = getCustomJSONTypeDefinition().getProperty(k);
+			if (keysWithUpdatedContent)
+			{
+				// this method is only called when the custom object is requested to send updates (not full values); so we can assume that we can send only changes if possible (this method will never be expected to fully send properties, no matter how they changed)
+				// the value of these keys has changed content inside it - let it send only changes (if it is change aware of course)
+				JSONUtils.changesToBrowserJSONValue(writer, VALUE, wrappedBaseMap.get(k), childPD,
+					dataConverterContext == null ? null : dataConverterContext.newInstanceWithPushToServer(
+						pushToServer.combineWithChild(childPD != null ? childPD.getPushToServerAsDeclaredInSpecFile() : PushToServerEnum.reject)));
+			}
+			else
+			{
+				// the value has changed completely by reference; send it's full contents
+				JSONUtils.toBrowserJSONFullValue(writer, VALUE, wrappedBaseMap.get(k), childPD,
+					dataConverterContext == null ? null : dataConverterContext.newInstanceWithPushToServer(
+						pushToServer.combineWithChild(childPD != null ? childPD.getPushToServerAsDeclaredInSpecFile() : PushToServerEnum.reject)));
+			}
+			writer.endObject();
+		}
+	}
+
+	@Override
+	public boolean shouldAlwaysAllowIncommingJSON()
+	{
+		return true;
+	}
+
+	@Override
+	public boolean writeClientSideTypeName(JSONWriter w, String keyToAddTo, PropertyDescription pd)
+	{
+		JSONUtils.addKeyIfPresent(w, keyToAddTo);
+
+		w.array().value(TYPE_NAME).value(pd.getType().getName()).endArray();
+		return true;
+	}
+
+}