/*
 * Copyright (C) 2014 Servoy BV
 *
 * Licensed under the Apache License, Version 2.0 (the "License");
 * you may not use this file except in compliance with the License.
 * You may obtain a copy of the License at
 *
 *      http://www.apache.org/licenses/LICENSE-2.0
 *
 * Unless required by applicable law or agreed to in writing, software
 * distributed under the License is distributed on an "AS IS" BASIS,
 * WITHOUT WARRANTIES OR CONDITIONS OF ANY KIND, either express or implied.
 * See the License for the specific language governing permissions and
 * limitations under the License.
 */

package org.sablo.specification.property;

import java.util.ArrayList;
import java.util.Collection;
import java.util.HashSet;
import java.util.Iterator;
import java.util.List;
import java.util.ListIterator;
import java.util.Set;

import org.sablo.IChangeListener;
import org.sablo.IWebObjectContext;

/**
 * This list is able to do handle/keep track of server side changes.
 * Those changes can then be sent to browser through full array or granular updates (depending on what changed an what the implementation supports).
 * (as JSON through the web-socket)
 *
 * It also implements ISmartPropertyValue so that it can handle correctly any child 'smart' value types.
 *
 * @author acostescu
 */
public class ChangeAwareList<ET, WT> implements List<ET>, ISmartPropertyValue
{

	// TODO this class should keep a kind of pks to avoid a scenario where server and browser get modified at the same time
	// and a granular update ends up doing incorrect modifications (as it's being applied in wrong place); for now we just drop
	// the browser changes when this happens through the 'version' mechanism
	private int version;
	private int lastResetDueToOutOfSyncVersion = 0;

	protected List<ET> baseList;

	protected List<IndexChangeListener> changeHandlers = new ArrayList<>();

	// TODO in order to have fine-grained add/remove operations as well in the future we would need a list of change operations that can be add/remove/change instead
	protected IChangeListener changeMonitor;
	protected IWebObjectContext webObjectContext;

	protected Set<Integer> indexesWithContentUpdates = new HashSet<Integer>();
	protected Set<Integer> indexesChangedByRef = new HashSet<Integer>();
	protected List<Integer> removedIndexes = new ArrayList<Integer>();
	protected List<Integer> addedIndexes = new ArrayList<Integer>();
	protected boolean allChanged;

	protected boolean mustSendTypeToClient;


	public ChangeAwareList(List<ET> baseList)
	{
		this(baseList, 1);
	}

	public ChangeAwareList(List<ET> baseList, int initialVersion)
	{
		this.baseList = baseList;
		this.version = initialVersion;

		if (baseList instanceof IAttachAware) ((IAttachAware<WT>)baseList).setAttachHandler(new IAttachHandler<WT>()
		{
			@Override
			public void attachToBaseObjectIfNeeded(int i, WT value)
			{
				if (changeMonitor != null) attachToBaseObject(i, value, false);
			}

			@Override
			public void detachFromBaseObjectIfNeeded(int i, WT value)
			{
				detachIfNeeded(i, value, false);
			}
		});
	}

	/**
	 * This interface can be used when this change aware list is based on a list that can change it's returned contents
	 * by other means then through this proxy wrapper. It provides a way to attach / detach elements directly from the base list.
	 */
	public static interface IAttachAware<WT>
	{
		void setAttachHandler(IAttachHandler<WT> attachHandler);
	}

	/**
	 * This interface can be used when this change aware list is based on a map that can change it's returned contents
	 * by other means then through this proxy wrapper. It provides a way to attach / detach elements directly from the base list.
	 */
	public static interface IAttachHandler<WT>
	{
		void attachToBaseObjectIfNeeded(int i, WT value);

		void detachFromBaseObjectIfNeeded(int i, WT value);
	}

	/**
	 * You should not change the contents of the returned Set.
	 */
	public Set<Integer> getIndexesChangedByRef()
	{
		return indexesChangedByRef;
	}

	/**
		 * You should not change the contents of the returned Set.
		 */
	public Set<Integer> getIndexesWithContentUpdates()
	{
		return indexesWithContentUpdates;
	}

	public boolean mustSendTypeToClient()
	{
		return mustSendTypeToClient;
	}

	public boolean mustSendAll()
	{
<<<<<<< HEAD
		int totalChanges = addedIndexes.size() + removedIndexes.size() + indexesWithContentUpdates.size() + indexesChangedByRef.size();
		return allChanged || (totalChanges > 1 && totalChanges > size() / 2);
=======
		int totalChanges = addedIndexes.size() + removedIndexes.size() + changedIndexes.size();
		//we should send all if allChanged is true or if we have more types of changes
		return allChanged || !(totalChanges == changedIndexes.size() || totalChanges == addedIndexes.size() || totalChanges == removedIndexes.size());
>>>>>>> b98ef09d
	}

	public void clearChanges()
	{
		allChanged = false;
		mustSendTypeToClient = false;
		indexesWithContentUpdates.clear();
		indexesChangedByRef.clear();
		removedIndexes.clear();
		addedIndexes.clear();
	}

	/**
	 * Don't use the returned list for operations that make changes that need to be sent to browser! That list isn't tracked for changes.
	 */
	public List<ET> getBaseList()
	{
		return baseList;
	}

	/**
	 * Don't use the returned list for operations that make changes that need to be sent to browser! That list isn't tracked for changes.
	 * If you need to make a set directly in wrapper base list please use {@link #setInWrappedBaseList()} instead.
	 */
	protected List<WT> getWrappedBaseListForReadOnly()
	{
		List<WT> wrappedBaseList;
		if (baseList instanceof IWrappedBaseListProvider< ? >)
		{
			wrappedBaseList = ((IWrappedBaseListProvider<WT>)baseList).getWrappedBaseList();
		}
		else
		{
			wrappedBaseList = (List<WT>)baseList; // ET == WT in this case; no wrapping
		}

		return wrappedBaseList;
	}

	// privately we can use that list for making changes, as we know what has to be done when that happens
	private List<WT> getWrappedBaseList()
	{
		return getWrappedBaseListForReadOnly();
	}

	public WT setInWrappedBaseList(int index, WT value, boolean markChanged)
	{
		WT tmp = getWrappedBaseListForReadOnly().set(index, value);
		if (tmp != value)
		{
			detachIfNeeded(index, tmp, false);
			attachToBaseObjectIfNeeded(index, value, false);
			if (markChanged) markElementChangedByRef(index);
		}

		return tmp;
	}

	protected int increaseContentVersion()
	{
		// currently this is only increased when a new version is sent client side; normally any changes on the list itself
		// and any updates from client should be executing in the same thread one after the other; that means that you shouldn't
		// get into a situation where this list is modified, the version is not yet increased (as it's not yet sent to client) and an
		// update comes and does granular updates verifying the old version (because before another task executes, when the list changes it should
		// also serialize changes to browser which would increase the version).
		return ++version;
	}

	protected int getListContentVersion()
	{
		return version;
	}

	protected void markMustSendTypeToClient()
	{
		boolean oldMustSendTypeToClient = mustSendTypeToClient;
		mustSendTypeToClient = true;
		if (indexesChangedByRef.size() == 0 && indexesWithContentUpdates.size() == 0 && !allChanged && !oldMustSendTypeToClient && addedIndexes.size() == 0 &&
			removedIndexes.size() == 0 && changeMonitor != null) changeMonitor.valueChanged();
	}

	protected void markElementContentsUpdated(int i)
	{
		if (!addedIndexes.contains(Integer.valueOf(i)) && !indexesChangedByRef.contains(Integer.valueOf(i)) &&
			indexesWithContentUpdates.add(Integer.valueOf(i)) && !allChanged && !mustSendTypeToClient && changeMonitor != null) changeMonitor.valueChanged();
	}

	protected void markElementChangedByRef(int i)
	{
		if (!addedIndexes.contains(Integer.valueOf(i)) && indexesChangedByRef.add(Integer.valueOf(i)))
		{
			// so it was now added to 'indexesChangedByRef'
			if (!allChanged && !indexesWithContentUpdates.contains(Integer.valueOf(i)) && !mustSendTypeToClient && changeMonitor != null)
				changeMonitor.valueChanged();
			else indexesWithContentUpdates.remove(Integer.valueOf(i)); // remove it from 'indexesWithContentUpdates' if present - as that element will be sent fully now
		}
	}

	private void markElementRemoved(int i)
	{
		if (removedIndexes.add(Integer.valueOf(i)) && !allChanged && !mustSendTypeToClient && changeMonitor != null) changeMonitor.valueChanged();
	}

	private void markElementAdded(int i)
	{
		if (addedIndexes.add(Integer.valueOf(i)) && !allChanged && !mustSendTypeToClient && changeMonitor != null) changeMonitor.valueChanged();
	}

	public void markAllChanged()
	{
		boolean alreadyCh = allChanged;
		allChanged = true;
		if (!alreadyCh && indexesWithContentUpdates.size() == 0 && indexesChangedByRef.size() == 0 && !mustSendTypeToClient && changeMonitor != null)
			changeMonitor.valueChanged();
	}

	protected void attachToBaseObjectIfNeeded(int i, WT el, boolean insert)
	{
		if (changeMonitor != null) attachToBaseObject(i, el, insert);
	}

	@Override
	public void attachToBaseObject(final IChangeListener changeMonitor, IWebObjectContext webObjectContext)
	{
		this.changeMonitor = changeMonitor;
		this.webObjectContext = webObjectContext;

		List<WT> wrappedBaseList = getWrappedBaseList();
		int i = 0;
		for (WT el : wrappedBaseList)
		{
			attachToBaseObject(i, el, false);
			i++;
		}

		if (isChanged()) changeMonitor.valueChanged();
	}

	protected boolean isChanged()
	{
		return (allChanged || mustSendTypeToClient || indexesChangedByRef.size() > 0 || indexesWithContentUpdates.size() > 0 || removedIndexes.size() > 0);
	}

	// called whenever a new element was added or inserted into the array
	// TODO currently here we use the wrapped value for ISmartPropertyValue, but BaseWebObject uses the unwrapped value; I think the BaseWebObject
	// should be changes to use wrapped as well; either way, it should be the same (currently this works as we don't have any wrapper type with 'smart' values for which the wrapped value differs from the unwrapped value)
	protected void attachToBaseObject(final int i, WT el, boolean insert)
	{
		if (el instanceof ISmartPropertyValue)
		{
			ChangeAwareList<ET, WT>.IndexChangeListener changeHandler = new IndexChangeListener(i);
			changeHandlers.add(changeHandler);
			((ISmartPropertyValue)el).attachToBaseObject(changeHandler, webObjectContext);
		}

		if (insert)
		{
			// an insert happened in array; update change handler indexes if needed
			Iterator<IndexChangeListener> it = changeHandlers.iterator();
			while (it.hasNext())
			{
				IndexChangeListener ch = it.next();
				if (ch.attachedToIdx >= i) ch.attachedToIdx++;
			}
		}
	}

	protected class IndexChangeListener implements IChangeListener
	{

		private int attachedToIdx;

		public IndexChangeListener(int attachedToIdx)
		{
			this.attachedToIdx = attachedToIdx;
		}

		@Override
		public void valueChanged()
		{
			markElementContentsUpdated(attachedToIdx);
		}

		@Override
		public String toString()
		{
			return "IndexChangeListener:" + attachedToIdx;
		}

	}

	@Override
	public void detach()
	{
		List<WT> wrappedBaseList = getWrappedBaseList();
		int i = 0;
		for (WT el : wrappedBaseList)
		{
			detach(i, el, false);
			i++;
		}

		webObjectContext = null;
		changeMonitor = null;
	}

	// TODO currently here we use the wrapped value for ISmartPropertyValue, but BaseWebObject uses the unwrapped value; I think the BaseWebObject
	// should be changes to use wrapped as well; either way, it should be the same (currently this works as we don't have any wrapper type with 'smart' values for which the wrapped value differs from the unwrapped value)
	protected void detach(int idx, WT el, boolean remove)
	{
		if (el instanceof ISmartPropertyValue)
		{
			// if the wrapper list still has this el then don't call detach on it.
			if (!getWrappedBaseList().contains(el))
			{
				((ISmartPropertyValue)el).detach();
			}
			Iterator<IndexChangeListener> it = changeHandlers.iterator();
			while (it.hasNext())
			{
				IndexChangeListener ch = it.next();
				if (ch.attachedToIdx == idx) it.remove();
				else if (remove && ch.attachedToIdx > idx) ch.attachedToIdx--;
			}
		}
		else if (remove)
		{
			// other change handler indexes might need to be updated
			Iterator<IndexChangeListener> it = changeHandlers.iterator();
			while (it.hasNext())
			{
				IndexChangeListener ch = it.next();
				if (ch.attachedToIdx > idx) ch.attachedToIdx--;
			}
		}
	}

	protected void detachIfNeeded(int idx, WT el, boolean remove)
	{
		if (changeMonitor != null) detach(idx, el, remove);
	}

	@Override
	public int size()
	{
		return baseList.size();
	}

	@Override
	public boolean isEmpty()
	{
		return baseList.isEmpty();
	}

	@Override
	public boolean contains(Object o)
	{
		return baseList.contains(o);
	}

	@Override
	public Iterator<ET> iterator()
	{
		final Iterator<ET> it = baseList.iterator();
		return new Iterator<ET>()
		{

			int i = -1;

			@Override
			public boolean hasNext()
			{
				return it.hasNext();
			}

			@Override
			public ET next()
			{
				i++;
				return it.next();
			}

			@Override
			public void remove()
			{
				it.remove();
				detachIfNeeded(i, getWrappedBaseList().get(i), true);
				markElementRemoved(i);
				i--;
			}
		};
	}

	@Override
	public Object[] toArray()
	{
		return baseList.toArray();
	}

	@Override
	public <T> T[] toArray(T[] a)
	{
		return baseList.toArray(a);
	}

	@Override
	public boolean add(ET e)
	{
		boolean tmp = baseList.add(e);
		attachToBaseObjectIfNeeded(baseList.size() - 1, getWrappedBaseList().get(baseList.size() - 1), false);
		markElementAdded(baseList.size() - 1);
		return tmp;
	}

	@Override
	public boolean remove(Object o)
	{
		int idx = baseList.indexOf(o);
		if (idx >= 0)
		{
			WT oldWrappedValue = getWrappedBaseList().get(idx);
			baseList.remove(idx);
			detachIfNeeded(idx, oldWrappedValue, true);
			markElementRemoved(idx);
			return true;
		}
		return false;
	}

	@Override
	public boolean containsAll(Collection< ? > c)
	{
		return baseList.containsAll(c);
	}

	@Override
	public boolean addAll(Collection< ? extends ET> c)
	{
		if (c.size() > 0)
		{
			for (ET el : c)
				add(el);
			return true;
		}
		return false;
	}

	@Override
	public boolean addAll(int index, Collection< ? extends ET> c)
	{
		if (c.size() > 0)
		{
			int j = index;
			for (ET el : c)
				add(j++, el);
			return true;
		}
		return false;
	}

	@Override
	public boolean removeAll(Collection< ? > c)
	{
		boolean changed = false;
		for (Object o : c)
			changed = changed || remove(o);

		return changed;
	}

	@Override
	public boolean retainAll(Collection< ? > c)
	{
		int i;
		boolean changed = false;
		for (i = baseList.size() - 1; i >= 0; i--)
		{
			if (!c.contains(get(i)))
			{
				remove(i);
				changed = true;
			}
		}
		return changed;
	}

	@Override
	public void clear()
	{
		int size = baseList.size();
		for (int i = size - 1; i >= 0; i--)
			remove(i);
		if (size > 0) markAllChanged();
	}

	@Override
	public ET get(int index)
	{
		return baseList.get(index);
	}

	@Override
	public ET set(int index, ET element)
	{
		WT oldWV = getWrappedBaseList().get(index);
		ET tmp = baseList.set(index, element);
		WT newWV = getWrappedBaseList().get(index);

		if (oldWV != newWV)
		{
			detachIfNeeded(index, oldWV, false);
			attachToBaseObjectIfNeeded(index, newWV, false);
			markElementChangedByRef(index);
		}
		return tmp;
	}

	@Override
	public void add(int index, ET element)
	{
		baseList.add(index, element);
		attachToBaseObjectIfNeeded(index, getWrappedBaseList().get(index), true);
		markElementAdded(index);
	}

	@Override
	public ET remove(int index)
	{
		WT oldWV = getWrappedBaseList().get(index);
		ET tmp = baseList.remove(index);
		detachIfNeeded(index, oldWV, true);
		markElementRemoved(index);
		return tmp;
	}

	@Override
	public int indexOf(Object o)
	{
		return baseList.indexOf(o);
	}

	@Override
	public int lastIndexOf(Object o)
	{
		return baseList.lastIndexOf(o);
	}

	@Override
	public ListIterator<ET> listIterator()
	{
		return new ChangeAwareListIterator<ET>(baseList.listIterator());
	}

	@Override
	public ListIterator<ET> listIterator(int index)
	{
		return new ChangeAwareListIterator<ET>(baseList.listIterator(index));
	}

	@Override
	public List<ET> subList(int fromIndex, int toIndex)
	{
		return baseList.subList(fromIndex, toIndex);
	}

	protected class ChangeAwareListIterator<ET> implements ListIterator<ET>
	{

		protected final ListIterator<ET> it;

		public ChangeAwareListIterator(ListIterator<ET> it)
		{
			this.it = it;
		}

		@Override
		public boolean hasNext()
		{
			return it.hasNext();
		}

		@Override
		public ET next()
		{
			return it.next();
		}

		@Override
		public boolean hasPrevious()
		{
			return it.hasPrevious();
		}

		@Override
		public ET previous()
		{
			return it.previous();
		}

		@Override
		public int nextIndex()
		{
			return it.nextIndex();
		}

		@Override
		public int previousIndex()
		{
			return it.previousIndex();
		}

		@Override
		public void remove()
		{
			int i = it.previousIndex() + 1;
			it.remove();
			detachIfNeeded(i, getWrappedBaseList().get(i), true);
			markElementRemoved(i);
		}

		@Override
		public void set(ET e)
		{
			int i = it.previousIndex() + 1;
			WT oldWV = getWrappedBaseList().get(i);
			it.set(e);
			WT newWV = getWrappedBaseList().get(i);

			if (oldWV != newWV)
			{
				detachIfNeeded(i, oldWV, false);
				attachToBaseObjectIfNeeded(i, newWV, false);
				markElementChangedByRef(i);
			}
		}

		@Override
		public void add(ET e)
		{
			int i = it.nextIndex();
			it.add(e);
			attachToBaseObjectIfNeeded(i, getWrappedBaseList().get(i), true);
			markElementAdded(i);
		}
	}

	/**
	 * If client sends updates for a version that was already changed on server, we might need to give the client the server's value again - to keep
	 * things in sync. Client value and update will be discarded as the server is leading.
	 */
	public void resetDueToOutOfSyncIfNeeded(int clientUpdateVersion)
	{
		// dropped browser update because server object changed meanwhile;
		// will send a full update if needed to have the correct value browser-side as well again (currently server side is leading / has more prio because not all server side values might support being recreated from client values)

		// if the list was already re-sent to client with a version higher to correct differences before for that client version, we shouldn't re-send it again as the client will already get the already sent full value correction;
		// otherwise we can get into a race-loop where client sends updates for an out-of-date value multiple times (let's say twice), server sends back full value twice and then client sees new full
		// value 1 and wants to send updates for it but server is already 2 versions ahead and triggers another full value send to client and the cycle never ends
		if (clientUpdateVersion >= lastResetDueToOutOfSyncVersion)
		{
			lastResetDueToOutOfSyncVersion = version + 1; // remember that we already corrected these differences for any previous version; so don't try to correct it again for previous versions in the future if updates still come for those
			markAllChanged();
		}
	}

	@Override
	public String toString()
	{
		return "#CAL# " + getBaseList().toString();
	}

	public List<Integer> getRemovedIndexes()
	{
		return removedIndexes;
	}

	public List<Integer> getAddedIndexes()
	{
		return addedIndexes;
	}

}
<|MERGE_RESOLUTION|>--- conflicted
+++ resolved
@@ -1,723 +1,718 @@
-/*
- * Copyright (C) 2014 Servoy BV
- *
- * Licensed under the Apache License, Version 2.0 (the "License");
- * you may not use this file except in compliance with the License.
- * You may obtain a copy of the License at
- *
- *      http://www.apache.org/licenses/LICENSE-2.0
- *
- * Unless required by applicable law or agreed to in writing, software
- * distributed under the License is distributed on an "AS IS" BASIS,
- * WITHOUT WARRANTIES OR CONDITIONS OF ANY KIND, either express or implied.
- * See the License for the specific language governing permissions and
- * limitations under the License.
- */
-
-package org.sablo.specification.property;
-
-import java.util.ArrayList;
-import java.util.Collection;
-import java.util.HashSet;
-import java.util.Iterator;
-import java.util.List;
-import java.util.ListIterator;
-import java.util.Set;
-
-import org.sablo.IChangeListener;
-import org.sablo.IWebObjectContext;
-
-/**
- * This list is able to do handle/keep track of server side changes.
- * Those changes can then be sent to browser through full array or granular updates (depending on what changed an what the implementation supports).
- * (as JSON through the web-socket)
- *
- * It also implements ISmartPropertyValue so that it can handle correctly any child 'smart' value types.
- *
- * @author acostescu
- */
-public class ChangeAwareList<ET, WT> implements List<ET>, ISmartPropertyValue
-{
-
-	// TODO this class should keep a kind of pks to avoid a scenario where server and browser get modified at the same time
-	// and a granular update ends up doing incorrect modifications (as it's being applied in wrong place); for now we just drop
-	// the browser changes when this happens through the 'version' mechanism
-	private int version;
-	private int lastResetDueToOutOfSyncVersion = 0;
-
-	protected List<ET> baseList;
-
-	protected List<IndexChangeListener> changeHandlers = new ArrayList<>();
-
-	// TODO in order to have fine-grained add/remove operations as well in the future we would need a list of change operations that can be add/remove/change instead
-	protected IChangeListener changeMonitor;
-	protected IWebObjectContext webObjectContext;
-
-	protected Set<Integer> indexesWithContentUpdates = new HashSet<Integer>();
-	protected Set<Integer> indexesChangedByRef = new HashSet<Integer>();
-	protected List<Integer> removedIndexes = new ArrayList<Integer>();
-	protected List<Integer> addedIndexes = new ArrayList<Integer>();
-	protected boolean allChanged;
-
-	protected boolean mustSendTypeToClient;
-
-
-	public ChangeAwareList(List<ET> baseList)
-	{
-		this(baseList, 1);
-	}
-
-	public ChangeAwareList(List<ET> baseList, int initialVersion)
-	{
-		this.baseList = baseList;
-		this.version = initialVersion;
-
-		if (baseList instanceof IAttachAware) ((IAttachAware<WT>)baseList).setAttachHandler(new IAttachHandler<WT>()
-		{
-			@Override
-			public void attachToBaseObjectIfNeeded(int i, WT value)
-			{
-				if (changeMonitor != null) attachToBaseObject(i, value, false);
-			}
-
-			@Override
-			public void detachFromBaseObjectIfNeeded(int i, WT value)
-			{
-				detachIfNeeded(i, value, false);
-			}
-		});
-	}
-
-	/**
-	 * This interface can be used when this change aware list is based on a list that can change it's returned contents
-	 * by other means then through this proxy wrapper. It provides a way to attach / detach elements directly from the base list.
-	 */
-	public static interface IAttachAware<WT>
-	{
-		void setAttachHandler(IAttachHandler<WT> attachHandler);
-	}
-
-	/**
-	 * This interface can be used when this change aware list is based on a map that can change it's returned contents
-	 * by other means then through this proxy wrapper. It provides a way to attach / detach elements directly from the base list.
-	 */
-	public static interface IAttachHandler<WT>
-	{
-		void attachToBaseObjectIfNeeded(int i, WT value);
-
-		void detachFromBaseObjectIfNeeded(int i, WT value);
-	}
-
-	/**
-	 * You should not change the contents of the returned Set.
-	 */
-	public Set<Integer> getIndexesChangedByRef()
-	{
-		return indexesChangedByRef;
-	}
-
-	/**
-		 * You should not change the contents of the returned Set.
-		 */
-	public Set<Integer> getIndexesWithContentUpdates()
-	{
-		return indexesWithContentUpdates;
-	}
-
-	public boolean mustSendTypeToClient()
-	{
-		return mustSendTypeToClient;
-	}
-
-	public boolean mustSendAll()
-	{
-<<<<<<< HEAD
-		int totalChanges = addedIndexes.size() + removedIndexes.size() + indexesWithContentUpdates.size() + indexesChangedByRef.size();
-		return allChanged || (totalChanges > 1 && totalChanges > size() / 2);
-=======
-		int totalChanges = addedIndexes.size() + removedIndexes.size() + changedIndexes.size();
-		//we should send all if allChanged is true or if we have more types of changes
-		return allChanged || !(totalChanges == changedIndexes.size() || totalChanges == addedIndexes.size() || totalChanges == removedIndexes.size());
->>>>>>> b98ef09d
-	}
-
-	public void clearChanges()
-	{
-		allChanged = false;
-		mustSendTypeToClient = false;
-		indexesWithContentUpdates.clear();
-		indexesChangedByRef.clear();
-		removedIndexes.clear();
-		addedIndexes.clear();
-	}
-
-	/**
-	 * Don't use the returned list for operations that make changes that need to be sent to browser! That list isn't tracked for changes.
-	 */
-	public List<ET> getBaseList()
-	{
-		return baseList;
-	}
-
-	/**
-	 * Don't use the returned list for operations that make changes that need to be sent to browser! That list isn't tracked for changes.
-	 * If you need to make a set directly in wrapper base list please use {@link #setInWrappedBaseList()} instead.
-	 */
-	protected List<WT> getWrappedBaseListForReadOnly()
-	{
-		List<WT> wrappedBaseList;
-		if (baseList instanceof IWrappedBaseListProvider< ? >)
-		{
-			wrappedBaseList = ((IWrappedBaseListProvider<WT>)baseList).getWrappedBaseList();
-		}
-		else
-		{
-			wrappedBaseList = (List<WT>)baseList; // ET == WT in this case; no wrapping
-		}
-
-		return wrappedBaseList;
-	}
-
-	// privately we can use that list for making changes, as we know what has to be done when that happens
-	private List<WT> getWrappedBaseList()
-	{
-		return getWrappedBaseListForReadOnly();
-	}
-
-	public WT setInWrappedBaseList(int index, WT value, boolean markChanged)
-	{
-		WT tmp = getWrappedBaseListForReadOnly().set(index, value);
-		if (tmp != value)
-		{
-			detachIfNeeded(index, tmp, false);
-			attachToBaseObjectIfNeeded(index, value, false);
-			if (markChanged) markElementChangedByRef(index);
-		}
-
-		return tmp;
-	}
-
-	protected int increaseContentVersion()
-	{
-		// currently this is only increased when a new version is sent client side; normally any changes on the list itself
-		// and any updates from client should be executing in the same thread one after the other; that means that you shouldn't
-		// get into a situation where this list is modified, the version is not yet increased (as it's not yet sent to client) and an
-		// update comes and does granular updates verifying the old version (because before another task executes, when the list changes it should
-		// also serialize changes to browser which would increase the version).
-		return ++version;
-	}
-
-	protected int getListContentVersion()
-	{
-		return version;
-	}
-
-	protected void markMustSendTypeToClient()
-	{
-		boolean oldMustSendTypeToClient = mustSendTypeToClient;
-		mustSendTypeToClient = true;
-		if (indexesChangedByRef.size() == 0 && indexesWithContentUpdates.size() == 0 && !allChanged && !oldMustSendTypeToClient && addedIndexes.size() == 0 &&
-			removedIndexes.size() == 0 && changeMonitor != null) changeMonitor.valueChanged();
-	}
-
-	protected void markElementContentsUpdated(int i)
-	{
-		if (!addedIndexes.contains(Integer.valueOf(i)) && !indexesChangedByRef.contains(Integer.valueOf(i)) &&
-			indexesWithContentUpdates.add(Integer.valueOf(i)) && !allChanged && !mustSendTypeToClient && changeMonitor != null) changeMonitor.valueChanged();
-	}
-
-	protected void markElementChangedByRef(int i)
-	{
-		if (!addedIndexes.contains(Integer.valueOf(i)) && indexesChangedByRef.add(Integer.valueOf(i)))
-		{
-			// so it was now added to 'indexesChangedByRef'
-			if (!allChanged && !indexesWithContentUpdates.contains(Integer.valueOf(i)) && !mustSendTypeToClient && changeMonitor != null)
-				changeMonitor.valueChanged();
-			else indexesWithContentUpdates.remove(Integer.valueOf(i)); // remove it from 'indexesWithContentUpdates' if present - as that element will be sent fully now
-		}
-	}
-
-	private void markElementRemoved(int i)
-	{
-		if (removedIndexes.add(Integer.valueOf(i)) && !allChanged && !mustSendTypeToClient && changeMonitor != null) changeMonitor.valueChanged();
-	}
-
-	private void markElementAdded(int i)
-	{
-		if (addedIndexes.add(Integer.valueOf(i)) && !allChanged && !mustSendTypeToClient && changeMonitor != null) changeMonitor.valueChanged();
-	}
-
-	public void markAllChanged()
-	{
-		boolean alreadyCh = allChanged;
-		allChanged = true;
-		if (!alreadyCh && indexesWithContentUpdates.size() == 0 && indexesChangedByRef.size() == 0 && !mustSendTypeToClient && changeMonitor != null)
-			changeMonitor.valueChanged();
-	}
-
-	protected void attachToBaseObjectIfNeeded(int i, WT el, boolean insert)
-	{
-		if (changeMonitor != null) attachToBaseObject(i, el, insert);
-	}
-
-	@Override
-	public void attachToBaseObject(final IChangeListener changeMonitor, IWebObjectContext webObjectContext)
-	{
-		this.changeMonitor = changeMonitor;
-		this.webObjectContext = webObjectContext;
-
-		List<WT> wrappedBaseList = getWrappedBaseList();
-		int i = 0;
-		for (WT el : wrappedBaseList)
-		{
-			attachToBaseObject(i, el, false);
-			i++;
-		}
-
-		if (isChanged()) changeMonitor.valueChanged();
-	}
-
-	protected boolean isChanged()
-	{
-		return (allChanged || mustSendTypeToClient || indexesChangedByRef.size() > 0 || indexesWithContentUpdates.size() > 0 || removedIndexes.size() > 0);
-	}
-
-	// called whenever a new element was added or inserted into the array
-	// TODO currently here we use the wrapped value for ISmartPropertyValue, but BaseWebObject uses the unwrapped value; I think the BaseWebObject
-	// should be changes to use wrapped as well; either way, it should be the same (currently this works as we don't have any wrapper type with 'smart' values for which the wrapped value differs from the unwrapped value)
-	protected void attachToBaseObject(final int i, WT el, boolean insert)
-	{
-		if (el instanceof ISmartPropertyValue)
-		{
-			ChangeAwareList<ET, WT>.IndexChangeListener changeHandler = new IndexChangeListener(i);
-			changeHandlers.add(changeHandler);
-			((ISmartPropertyValue)el).attachToBaseObject(changeHandler, webObjectContext);
-		}
-
-		if (insert)
-		{
-			// an insert happened in array; update change handler indexes if needed
-			Iterator<IndexChangeListener> it = changeHandlers.iterator();
-			while (it.hasNext())
-			{
-				IndexChangeListener ch = it.next();
-				if (ch.attachedToIdx >= i) ch.attachedToIdx++;
-			}
-		}
-	}
-
-	protected class IndexChangeListener implements IChangeListener
-	{
-
-		private int attachedToIdx;
-
-		public IndexChangeListener(int attachedToIdx)
-		{
-			this.attachedToIdx = attachedToIdx;
-		}
-
-		@Override
-		public void valueChanged()
-		{
-			markElementContentsUpdated(attachedToIdx);
-		}
-
-		@Override
-		public String toString()
-		{
-			return "IndexChangeListener:" + attachedToIdx;
-		}
-
-	}
-
-	@Override
-	public void detach()
-	{
-		List<WT> wrappedBaseList = getWrappedBaseList();
-		int i = 0;
-		for (WT el : wrappedBaseList)
-		{
-			detach(i, el, false);
-			i++;
-		}
-
-		webObjectContext = null;
-		changeMonitor = null;
-	}
-
-	// TODO currently here we use the wrapped value for ISmartPropertyValue, but BaseWebObject uses the unwrapped value; I think the BaseWebObject
-	// should be changes to use wrapped as well; either way, it should be the same (currently this works as we don't have any wrapper type with 'smart' values for which the wrapped value differs from the unwrapped value)
-	protected void detach(int idx, WT el, boolean remove)
-	{
-		if (el instanceof ISmartPropertyValue)
-		{
-			// if the wrapper list still has this el then don't call detach on it.
-			if (!getWrappedBaseList().contains(el))
-			{
-				((ISmartPropertyValue)el).detach();
-			}
-			Iterator<IndexChangeListener> it = changeHandlers.iterator();
-			while (it.hasNext())
-			{
-				IndexChangeListener ch = it.next();
-				if (ch.attachedToIdx == idx) it.remove();
-				else if (remove && ch.attachedToIdx > idx) ch.attachedToIdx--;
-			}
-		}
-		else if (remove)
-		{
-			// other change handler indexes might need to be updated
-			Iterator<IndexChangeListener> it = changeHandlers.iterator();
-			while (it.hasNext())
-			{
-				IndexChangeListener ch = it.next();
-				if (ch.attachedToIdx > idx) ch.attachedToIdx--;
-			}
-		}
-	}
-
-	protected void detachIfNeeded(int idx, WT el, boolean remove)
-	{
-		if (changeMonitor != null) detach(idx, el, remove);
-	}
-
-	@Override
-	public int size()
-	{
-		return baseList.size();
-	}
-
-	@Override
-	public boolean isEmpty()
-	{
-		return baseList.isEmpty();
-	}
-
-	@Override
-	public boolean contains(Object o)
-	{
-		return baseList.contains(o);
-	}
-
-	@Override
-	public Iterator<ET> iterator()
-	{
-		final Iterator<ET> it = baseList.iterator();
-		return new Iterator<ET>()
-		{
-
-			int i = -1;
-
-			@Override
-			public boolean hasNext()
-			{
-				return it.hasNext();
-			}
-
-			@Override
-			public ET next()
-			{
-				i++;
-				return it.next();
-			}
-
-			@Override
-			public void remove()
-			{
-				it.remove();
-				detachIfNeeded(i, getWrappedBaseList().get(i), true);
-				markElementRemoved(i);
-				i--;
-			}
-		};
-	}
-
-	@Override
-	public Object[] toArray()
-	{
-		return baseList.toArray();
-	}
-
-	@Override
-	public <T> T[] toArray(T[] a)
-	{
-		return baseList.toArray(a);
-	}
-
-	@Override
-	public boolean add(ET e)
-	{
-		boolean tmp = baseList.add(e);
-		attachToBaseObjectIfNeeded(baseList.size() - 1, getWrappedBaseList().get(baseList.size() - 1), false);
-		markElementAdded(baseList.size() - 1);
-		return tmp;
-	}
-
-	@Override
-	public boolean remove(Object o)
-	{
-		int idx = baseList.indexOf(o);
-		if (idx >= 0)
-		{
-			WT oldWrappedValue = getWrappedBaseList().get(idx);
-			baseList.remove(idx);
-			detachIfNeeded(idx, oldWrappedValue, true);
-			markElementRemoved(idx);
-			return true;
-		}
-		return false;
-	}
-
-	@Override
-	public boolean containsAll(Collection< ? > c)
-	{
-		return baseList.containsAll(c);
-	}
-
-	@Override
-	public boolean addAll(Collection< ? extends ET> c)
-	{
-		if (c.size() > 0)
-		{
-			for (ET el : c)
-				add(el);
-			return true;
-		}
-		return false;
-	}
-
-	@Override
-	public boolean addAll(int index, Collection< ? extends ET> c)
-	{
-		if (c.size() > 0)
-		{
-			int j = index;
-			for (ET el : c)
-				add(j++, el);
-			return true;
-		}
-		return false;
-	}
-
-	@Override
-	public boolean removeAll(Collection< ? > c)
-	{
-		boolean changed = false;
-		for (Object o : c)
-			changed = changed || remove(o);
-
-		return changed;
-	}
-
-	@Override
-	public boolean retainAll(Collection< ? > c)
-	{
-		int i;
-		boolean changed = false;
-		for (i = baseList.size() - 1; i >= 0; i--)
-		{
-			if (!c.contains(get(i)))
-			{
-				remove(i);
-				changed = true;
-			}
-		}
-		return changed;
-	}
-
-	@Override
-	public void clear()
-	{
-		int size = baseList.size();
-		for (int i = size - 1; i >= 0; i--)
-			remove(i);
-		if (size > 0) markAllChanged();
-	}
-
-	@Override
-	public ET get(int index)
-	{
-		return baseList.get(index);
-	}
-
-	@Override
-	public ET set(int index, ET element)
-	{
-		WT oldWV = getWrappedBaseList().get(index);
-		ET tmp = baseList.set(index, element);
-		WT newWV = getWrappedBaseList().get(index);
-
-		if (oldWV != newWV)
-		{
-			detachIfNeeded(index, oldWV, false);
-			attachToBaseObjectIfNeeded(index, newWV, false);
-			markElementChangedByRef(index);
-		}
-		return tmp;
-	}
-
-	@Override
-	public void add(int index, ET element)
-	{
-		baseList.add(index, element);
-		attachToBaseObjectIfNeeded(index, getWrappedBaseList().get(index), true);
-		markElementAdded(index);
-	}
-
-	@Override
-	public ET remove(int index)
-	{
-		WT oldWV = getWrappedBaseList().get(index);
-		ET tmp = baseList.remove(index);
-		detachIfNeeded(index, oldWV, true);
-		markElementRemoved(index);
-		return tmp;
-	}
-
-	@Override
-	public int indexOf(Object o)
-	{
-		return baseList.indexOf(o);
-	}
-
-	@Override
-	public int lastIndexOf(Object o)
-	{
-		return baseList.lastIndexOf(o);
-	}
-
-	@Override
-	public ListIterator<ET> listIterator()
-	{
-		return new ChangeAwareListIterator<ET>(baseList.listIterator());
-	}
-
-	@Override
-	public ListIterator<ET> listIterator(int index)
-	{
-		return new ChangeAwareListIterator<ET>(baseList.listIterator(index));
-	}
-
-	@Override
-	public List<ET> subList(int fromIndex, int toIndex)
-	{
-		return baseList.subList(fromIndex, toIndex);
-	}
-
-	protected class ChangeAwareListIterator<ET> implements ListIterator<ET>
-	{
-
-		protected final ListIterator<ET> it;
-
-		public ChangeAwareListIterator(ListIterator<ET> it)
-		{
-			this.it = it;
-		}
-
-		@Override
-		public boolean hasNext()
-		{
-			return it.hasNext();
-		}
-
-		@Override
-		public ET next()
-		{
-			return it.next();
-		}
-
-		@Override
-		public boolean hasPrevious()
-		{
-			return it.hasPrevious();
-		}
-
-		@Override
-		public ET previous()
-		{
-			return it.previous();
-		}
-
-		@Override
-		public int nextIndex()
-		{
-			return it.nextIndex();
-		}
-
-		@Override
-		public int previousIndex()
-		{
-			return it.previousIndex();
-		}
-
-		@Override
-		public void remove()
-		{
-			int i = it.previousIndex() + 1;
-			it.remove();
-			detachIfNeeded(i, getWrappedBaseList().get(i), true);
-			markElementRemoved(i);
-		}
-
-		@Override
-		public void set(ET e)
-		{
-			int i = it.previousIndex() + 1;
-			WT oldWV = getWrappedBaseList().get(i);
-			it.set(e);
-			WT newWV = getWrappedBaseList().get(i);
-
-			if (oldWV != newWV)
-			{
-				detachIfNeeded(i, oldWV, false);
-				attachToBaseObjectIfNeeded(i, newWV, false);
-				markElementChangedByRef(i);
-			}
-		}
-
-		@Override
-		public void add(ET e)
-		{
-			int i = it.nextIndex();
-			it.add(e);
-			attachToBaseObjectIfNeeded(i, getWrappedBaseList().get(i), true);
-			markElementAdded(i);
-		}
-	}
-
-	/**
-	 * If client sends updates for a version that was already changed on server, we might need to give the client the server's value again - to keep
-	 * things in sync. Client value and update will be discarded as the server is leading.
-	 */
-	public void resetDueToOutOfSyncIfNeeded(int clientUpdateVersion)
-	{
-		// dropped browser update because server object changed meanwhile;
-		// will send a full update if needed to have the correct value browser-side as well again (currently server side is leading / has more prio because not all server side values might support being recreated from client values)
-
-		// if the list was already re-sent to client with a version higher to correct differences before for that client version, we shouldn't re-send it again as the client will already get the already sent full value correction;
-		// otherwise we can get into a race-loop where client sends updates for an out-of-date value multiple times (let's say twice), server sends back full value twice and then client sees new full
-		// value 1 and wants to send updates for it but server is already 2 versions ahead and triggers another full value send to client and the cycle never ends
-		if (clientUpdateVersion >= lastResetDueToOutOfSyncVersion)
-		{
-			lastResetDueToOutOfSyncVersion = version + 1; // remember that we already corrected these differences for any previous version; so don't try to correct it again for previous versions in the future if updates still come for those
-			markAllChanged();
-		}
-	}
-
-	@Override
-	public String toString()
-	{
-		return "#CAL# " + getBaseList().toString();
-	}
-
-	public List<Integer> getRemovedIndexes()
-	{
-		return removedIndexes;
-	}
-
-	public List<Integer> getAddedIndexes()
-	{
-		return addedIndexes;
-	}
-
-}
+/*
+ * Copyright (C) 2014 Servoy BV
+ *
+ * Licensed under the Apache License, Version 2.0 (the "License");
+ * you may not use this file except in compliance with the License.
+ * You may obtain a copy of the License at
+ *
+ *      http://www.apache.org/licenses/LICENSE-2.0
+ *
+ * Unless required by applicable law or agreed to in writing, software
+ * distributed under the License is distributed on an "AS IS" BASIS,
+ * WITHOUT WARRANTIES OR CONDITIONS OF ANY KIND, either express or implied.
+ * See the License for the specific language governing permissions and
+ * limitations under the License.
+ */
+
+package org.sablo.specification.property;
+
+import java.util.ArrayList;
+import java.util.Collection;
+import java.util.HashSet;
+import java.util.Iterator;
+import java.util.List;
+import java.util.ListIterator;
+import java.util.Set;
+
+import org.sablo.IChangeListener;
+import org.sablo.IWebObjectContext;
+
+/**
+ * This list is able to do handle/keep track of server side changes.
+ * Those changes can then be sent to browser through full array or granular updates (depending on what changed an what the implementation supports).
+ * (as JSON through the web-socket)
+ *
+ * It also implements ISmartPropertyValue so that it can handle correctly any child 'smart' value types.
+ *
+ * @author acostescu
+ */
+public class ChangeAwareList<ET, WT> implements List<ET>, ISmartPropertyValue
+{
+
+	// TODO this class should keep a kind of pks to avoid a scenario where server and browser get modified at the same time
+	// and a granular update ends up doing incorrect modifications (as it's being applied in wrong place); for now we just drop
+	// the browser changes when this happens through the 'version' mechanism
+	private int version;
+	private int lastResetDueToOutOfSyncVersion = 0;
+
+	protected List<ET> baseList;
+
+	protected List<IndexChangeListener> changeHandlers = new ArrayList<>();
+
+	// TODO in order to have fine-grained add/remove operations as well in the future we would need a list of change operations that can be add/remove/change instead
+	protected IChangeListener changeMonitor;
+	protected IWebObjectContext webObjectContext;
+
+	protected Set<Integer> indexesWithContentUpdates = new HashSet<Integer>();
+	protected Set<Integer> indexesChangedByRef = new HashSet<Integer>();
+	protected List<Integer> removedIndexes = new ArrayList<Integer>();
+	protected List<Integer> addedIndexes = new ArrayList<Integer>();
+	protected boolean allChanged;
+
+	protected boolean mustSendTypeToClient;
+
+
+	public ChangeAwareList(List<ET> baseList)
+	{
+		this(baseList, 1);
+	}
+
+	public ChangeAwareList(List<ET> baseList, int initialVersion)
+	{
+		this.baseList = baseList;
+		this.version = initialVersion;
+
+		if (baseList instanceof IAttachAware) ((IAttachAware<WT>)baseList).setAttachHandler(new IAttachHandler<WT>()
+		{
+			@Override
+			public void attachToBaseObjectIfNeeded(int i, WT value)
+			{
+				if (changeMonitor != null) attachToBaseObject(i, value, false);
+			}
+
+			@Override
+			public void detachFromBaseObjectIfNeeded(int i, WT value)
+			{
+				detachIfNeeded(i, value, false);
+			}
+		});
+	}
+
+	/**
+	 * This interface can be used when this change aware list is based on a list that can change it's returned contents
+	 * by other means then through this proxy wrapper. It provides a way to attach / detach elements directly from the base list.
+	 */
+	public static interface IAttachAware<WT>
+	{
+		void setAttachHandler(IAttachHandler<WT> attachHandler);
+	}
+
+	/**
+	 * This interface can be used when this change aware list is based on a map that can change it's returned contents
+	 * by other means then through this proxy wrapper. It provides a way to attach / detach elements directly from the base list.
+	 */
+	public static interface IAttachHandler<WT>
+	{
+		void attachToBaseObjectIfNeeded(int i, WT value);
+
+		void detachFromBaseObjectIfNeeded(int i, WT value);
+	}
+
+	/**
+	 * You should not change the contents of the returned Set.
+	 */
+	public Set<Integer> getIndexesChangedByRef()
+	{
+		return indexesChangedByRef;
+	}
+
+	/**
+		 * You should not change the contents of the returned Set.
+		 */
+	public Set<Integer> getIndexesWithContentUpdates()
+	{
+		return indexesWithContentUpdates;
+	}
+
+	public boolean mustSendTypeToClient()
+	{
+		return mustSendTypeToClient;
+	}
+
+	public boolean mustSendAll()
+	{
+		int totalChanges = addedIndexes.size() + removedIndexes.size() + indexesWithContentUpdates.size() + indexesChangedByRef.size();
+		//we should send all if allChanged is true or if we have more types of changes
+		return allChanged || !(totalChanges == changedIndexes.size() || totalChanges == addedIndexes.size() || totalChanges == removedIndexes.size());
+	}
+
+	public void clearChanges()
+	{
+		allChanged = false;
+		mustSendTypeToClient = false;
+		indexesWithContentUpdates.clear();
+		indexesChangedByRef.clear();
+		removedIndexes.clear();
+		addedIndexes.clear();
+	}
+
+	/**
+	 * Don't use the returned list for operations that make changes that need to be sent to browser! That list isn't tracked for changes.
+	 */
+	public List<ET> getBaseList()
+	{
+		return baseList;
+	}
+
+	/**
+	 * Don't use the returned list for operations that make changes that need to be sent to browser! That list isn't tracked for changes.
+	 * If you need to make a set directly in wrapper base list please use {@link #setInWrappedBaseList()} instead.
+	 */
+	protected List<WT> getWrappedBaseListForReadOnly()
+	{
+		List<WT> wrappedBaseList;
+		if (baseList instanceof IWrappedBaseListProvider< ? >)
+		{
+			wrappedBaseList = ((IWrappedBaseListProvider<WT>)baseList).getWrappedBaseList();
+		}
+		else
+		{
+			wrappedBaseList = (List<WT>)baseList; // ET == WT in this case; no wrapping
+		}
+
+		return wrappedBaseList;
+	}
+
+	// privately we can use that list for making changes, as we know what has to be done when that happens
+	private List<WT> getWrappedBaseList()
+	{
+		return getWrappedBaseListForReadOnly();
+	}
+
+	public WT setInWrappedBaseList(int index, WT value, boolean markChanged)
+	{
+		WT tmp = getWrappedBaseListForReadOnly().set(index, value);
+		if (tmp != value)
+		{
+			detachIfNeeded(index, tmp, false);
+			attachToBaseObjectIfNeeded(index, value, false);
+			if (markChanged) markElementChangedByRef(index);
+		}
+
+		return tmp;
+	}
+
+	protected int increaseContentVersion()
+	{
+		// currently this is only increased when a new version is sent client side; normally any changes on the list itself
+		// and any updates from client should be executing in the same thread one after the other; that means that you shouldn't
+		// get into a situation where this list is modified, the version is not yet increased (as it's not yet sent to client) and an
+		// update comes and does granular updates verifying the old version (because before another task executes, when the list changes it should
+		// also serialize changes to browser which would increase the version).
+		return ++version;
+	}
+
+	protected int getListContentVersion()
+	{
+		return version;
+	}
+
+	protected void markMustSendTypeToClient()
+	{
+		boolean oldMustSendTypeToClient = mustSendTypeToClient;
+		mustSendTypeToClient = true;
+		if (indexesChangedByRef.size() == 0 && indexesWithContentUpdates.size() == 0 && !allChanged && !oldMustSendTypeToClient && addedIndexes.size() == 0 &&
+			removedIndexes.size() == 0 && changeMonitor != null) changeMonitor.valueChanged();
+	}
+
+	protected void markElementContentsUpdated(int i)
+	{
+		if (!addedIndexes.contains(Integer.valueOf(i)) && !indexesChangedByRef.contains(Integer.valueOf(i)) &&
+			indexesWithContentUpdates.add(Integer.valueOf(i)) && !allChanged && !mustSendTypeToClient && changeMonitor != null) changeMonitor.valueChanged();
+	}
+
+	protected void markElementChangedByRef(int i)
+	{
+		if (!addedIndexes.contains(Integer.valueOf(i)) && indexesChangedByRef.add(Integer.valueOf(i)))
+		{
+			// so it was now added to 'indexesChangedByRef'
+			if (!allChanged && !indexesWithContentUpdates.contains(Integer.valueOf(i)) && !mustSendTypeToClient && changeMonitor != null)
+				changeMonitor.valueChanged();
+			else indexesWithContentUpdates.remove(Integer.valueOf(i)); // remove it from 'indexesWithContentUpdates' if present - as that element will be sent fully now
+		}
+	}
+
+	private void markElementRemoved(int i)
+	{
+		if (removedIndexes.add(Integer.valueOf(i)) && !allChanged && !mustSendTypeToClient && changeMonitor != null) changeMonitor.valueChanged();
+	}
+
+	private void markElementAdded(int i)
+	{
+		if (addedIndexes.add(Integer.valueOf(i)) && !allChanged && !mustSendTypeToClient && changeMonitor != null) changeMonitor.valueChanged();
+	}
+
+	public void markAllChanged()
+	{
+		boolean alreadyCh = allChanged;
+		allChanged = true;
+		if (!alreadyCh && indexesWithContentUpdates.size() == 0 && indexesChangedByRef.size() == 0 && !mustSendTypeToClient && changeMonitor != null)
+			changeMonitor.valueChanged();
+	}
+
+	protected void attachToBaseObjectIfNeeded(int i, WT el, boolean insert)
+	{
+		if (changeMonitor != null) attachToBaseObject(i, el, insert);
+	}
+
+	@Override
+	public void attachToBaseObject(final IChangeListener changeMonitor, IWebObjectContext webObjectContext)
+	{
+		this.changeMonitor = changeMonitor;
+		this.webObjectContext = webObjectContext;
+
+		List<WT> wrappedBaseList = getWrappedBaseList();
+		int i = 0;
+		for (WT el : wrappedBaseList)
+		{
+			attachToBaseObject(i, el, false);
+			i++;
+		}
+
+		if (isChanged()) changeMonitor.valueChanged();
+	}
+
+	protected boolean isChanged()
+	{
+		return (allChanged || mustSendTypeToClient || indexesChangedByRef.size() > 0 || indexesWithContentUpdates.size() > 0 || removedIndexes.size() > 0);
+	}
+
+	// called whenever a new element was added or inserted into the array
+	// TODO currently here we use the wrapped value for ISmartPropertyValue, but BaseWebObject uses the unwrapped value; I think the BaseWebObject
+	// should be changes to use wrapped as well; either way, it should be the same (currently this works as we don't have any wrapper type with 'smart' values for which the wrapped value differs from the unwrapped value)
+	protected void attachToBaseObject(final int i, WT el, boolean insert)
+	{
+		if (el instanceof ISmartPropertyValue)
+		{
+			ChangeAwareList<ET, WT>.IndexChangeListener changeHandler = new IndexChangeListener(i);
+			changeHandlers.add(changeHandler);
+			((ISmartPropertyValue)el).attachToBaseObject(changeHandler, webObjectContext);
+		}
+
+		if (insert)
+		{
+			// an insert happened in array; update change handler indexes if needed
+			Iterator<IndexChangeListener> it = changeHandlers.iterator();
+			while (it.hasNext())
+			{
+				IndexChangeListener ch = it.next();
+				if (ch.attachedToIdx >= i) ch.attachedToIdx++;
+			}
+		}
+	}
+
+	protected class IndexChangeListener implements IChangeListener
+	{
+
+		private int attachedToIdx;
+
+		public IndexChangeListener(int attachedToIdx)
+		{
+			this.attachedToIdx = attachedToIdx;
+		}
+
+		@Override
+		public void valueChanged()
+		{
+			markElementContentsUpdated(attachedToIdx);
+		}
+
+		@Override
+		public String toString()
+		{
+			return "IndexChangeListener:" + attachedToIdx;
+		}
+
+	}
+
+	@Override
+	public void detach()
+	{
+		List<WT> wrappedBaseList = getWrappedBaseList();
+		int i = 0;
+		for (WT el : wrappedBaseList)
+		{
+			detach(i, el, false);
+			i++;
+		}
+
+		webObjectContext = null;
+		changeMonitor = null;
+	}
+
+	// TODO currently here we use the wrapped value for ISmartPropertyValue, but BaseWebObject uses the unwrapped value; I think the BaseWebObject
+	// should be changes to use wrapped as well; either way, it should be the same (currently this works as we don't have any wrapper type with 'smart' values for which the wrapped value differs from the unwrapped value)
+	protected void detach(int idx, WT el, boolean remove)
+	{
+		if (el instanceof ISmartPropertyValue)
+		{
+			// if the wrapper list still has this el then don't call detach on it.
+			if (!getWrappedBaseList().contains(el))
+			{
+				((ISmartPropertyValue)el).detach();
+			}
+			Iterator<IndexChangeListener> it = changeHandlers.iterator();
+			while (it.hasNext())
+			{
+				IndexChangeListener ch = it.next();
+				if (ch.attachedToIdx == idx) it.remove();
+				else if (remove && ch.attachedToIdx > idx) ch.attachedToIdx--;
+			}
+		}
+		else if (remove)
+		{
+			// other change handler indexes might need to be updated
+			Iterator<IndexChangeListener> it = changeHandlers.iterator();
+			while (it.hasNext())
+			{
+				IndexChangeListener ch = it.next();
+				if (ch.attachedToIdx > idx) ch.attachedToIdx--;
+			}
+		}
+	}
+
+	protected void detachIfNeeded(int idx, WT el, boolean remove)
+	{
+		if (changeMonitor != null) detach(idx, el, remove);
+	}
+
+	@Override
+	public int size()
+	{
+		return baseList.size();
+	}
+
+	@Override
+	public boolean isEmpty()
+	{
+		return baseList.isEmpty();
+	}
+
+	@Override
+	public boolean contains(Object o)
+	{
+		return baseList.contains(o);
+	}
+
+	@Override
+	public Iterator<ET> iterator()
+	{
+		final Iterator<ET> it = baseList.iterator();
+		return new Iterator<ET>()
+		{
+
+			int i = -1;
+
+			@Override
+			public boolean hasNext()
+			{
+				return it.hasNext();
+			}
+
+			@Override
+			public ET next()
+			{
+				i++;
+				return it.next();
+			}
+
+			@Override
+			public void remove()
+			{
+				it.remove();
+				detachIfNeeded(i, getWrappedBaseList().get(i), true);
+				markElementRemoved(i);
+				i--;
+			}
+		};
+	}
+
+	@Override
+	public Object[] toArray()
+	{
+		return baseList.toArray();
+	}
+
+	@Override
+	public <T> T[] toArray(T[] a)
+	{
+		return baseList.toArray(a);
+	}
+
+	@Override
+	public boolean add(ET e)
+	{
+		boolean tmp = baseList.add(e);
+		attachToBaseObjectIfNeeded(baseList.size() - 1, getWrappedBaseList().get(baseList.size() - 1), false);
+		markElementAdded(baseList.size() - 1);
+		return tmp;
+	}
+
+	@Override
+	public boolean remove(Object o)
+	{
+		int idx = baseList.indexOf(o);
+		if (idx >= 0)
+		{
+			WT oldWrappedValue = getWrappedBaseList().get(idx);
+			baseList.remove(idx);
+			detachIfNeeded(idx, oldWrappedValue, true);
+			markElementRemoved(idx);
+			return true;
+		}
+		return false;
+	}
+
+	@Override
+	public boolean containsAll(Collection< ? > c)
+	{
+		return baseList.containsAll(c);
+	}
+
+	@Override
+	public boolean addAll(Collection< ? extends ET> c)
+	{
+		if (c.size() > 0)
+		{
+			for (ET el : c)
+				add(el);
+			return true;
+		}
+		return false;
+	}
+
+	@Override
+	public boolean addAll(int index, Collection< ? extends ET> c)
+	{
+		if (c.size() > 0)
+		{
+			int j = index;
+			for (ET el : c)
+				add(j++, el);
+			return true;
+		}
+		return false;
+	}
+
+	@Override
+	public boolean removeAll(Collection< ? > c)
+	{
+		boolean changed = false;
+		for (Object o : c)
+			changed = changed || remove(o);
+
+		return changed;
+	}
+
+	@Override
+	public boolean retainAll(Collection< ? > c)
+	{
+		int i;
+		boolean changed = false;
+		for (i = baseList.size() - 1; i >= 0; i--)
+		{
+			if (!c.contains(get(i)))
+			{
+				remove(i);
+				changed = true;
+			}
+		}
+		return changed;
+	}
+
+	@Override
+	public void clear()
+	{
+		int size = baseList.size();
+		for (int i = size - 1; i >= 0; i--)
+			remove(i);
+		if (size > 0) markAllChanged();
+	}
+
+	@Override
+	public ET get(int index)
+	{
+		return baseList.get(index);
+	}
+
+	@Override
+	public ET set(int index, ET element)
+	{
+		WT oldWV = getWrappedBaseList().get(index);
+		ET tmp = baseList.set(index, element);
+		WT newWV = getWrappedBaseList().get(index);
+
+		if (oldWV != newWV)
+		{
+			detachIfNeeded(index, oldWV, false);
+			attachToBaseObjectIfNeeded(index, newWV, false);
+			markElementChangedByRef(index);
+		}
+		return tmp;
+	}
+
+	@Override
+	public void add(int index, ET element)
+	{
+		baseList.add(index, element);
+		attachToBaseObjectIfNeeded(index, getWrappedBaseList().get(index), true);
+		markElementAdded(index);
+	}
+
+	@Override
+	public ET remove(int index)
+	{
+		WT oldWV = getWrappedBaseList().get(index);
+		ET tmp = baseList.remove(index);
+		detachIfNeeded(index, oldWV, true);
+		markElementRemoved(index);
+		return tmp;
+	}
+
+	@Override
+	public int indexOf(Object o)
+	{
+		return baseList.indexOf(o);
+	}
+
+	@Override
+	public int lastIndexOf(Object o)
+	{
+		return baseList.lastIndexOf(o);
+	}
+
+	@Override
+	public ListIterator<ET> listIterator()
+	{
+		return new ChangeAwareListIterator<ET>(baseList.listIterator());
+	}
+
+	@Override
+	public ListIterator<ET> listIterator(int index)
+	{
+		return new ChangeAwareListIterator<ET>(baseList.listIterator(index));
+	}
+
+	@Override
+	public List<ET> subList(int fromIndex, int toIndex)
+	{
+		return baseList.subList(fromIndex, toIndex);
+	}
+
+	protected class ChangeAwareListIterator<ET> implements ListIterator<ET>
+	{
+
+		protected final ListIterator<ET> it;
+
+		public ChangeAwareListIterator(ListIterator<ET> it)
+		{
+			this.it = it;
+		}
+
+		@Override
+		public boolean hasNext()
+		{
+			return it.hasNext();
+		}
+
+		@Override
+		public ET next()
+		{
+			return it.next();
+		}
+
+		@Override
+		public boolean hasPrevious()
+		{
+			return it.hasPrevious();
+		}
+
+		@Override
+		public ET previous()
+		{
+			return it.previous();
+		}
+
+		@Override
+		public int nextIndex()
+		{
+			return it.nextIndex();
+		}
+
+		@Override
+		public int previousIndex()
+		{
+			return it.previousIndex();
+		}
+
+		@Override
+		public void remove()
+		{
+			int i = it.previousIndex() + 1;
+			it.remove();
+			detachIfNeeded(i, getWrappedBaseList().get(i), true);
+			markElementRemoved(i);
+		}
+
+		@Override
+		public void set(ET e)
+		{
+			int i = it.previousIndex() + 1;
+			WT oldWV = getWrappedBaseList().get(i);
+			it.set(e);
+			WT newWV = getWrappedBaseList().get(i);
+
+			if (oldWV != newWV)
+			{
+				detachIfNeeded(i, oldWV, false);
+				attachToBaseObjectIfNeeded(i, newWV, false);
+				markElementChangedByRef(i);
+			}
+		}
+
+		@Override
+		public void add(ET e)
+		{
+			int i = it.nextIndex();
+			it.add(e);
+			attachToBaseObjectIfNeeded(i, getWrappedBaseList().get(i), true);
+			markElementAdded(i);
+		}
+	}
+
+	/**
+	 * If client sends updates for a version that was already changed on server, we might need to give the client the server's value again - to keep
+	 * things in sync. Client value and update will be discarded as the server is leading.
+	 */
+	public void resetDueToOutOfSyncIfNeeded(int clientUpdateVersion)
+	{
+		// dropped browser update because server object changed meanwhile;
+		// will send a full update if needed to have the correct value browser-side as well again (currently server side is leading / has more prio because not all server side values might support being recreated from client values)
+
+		// if the list was already re-sent to client with a version higher to correct differences before for that client version, we shouldn't re-send it again as the client will already get the already sent full value correction;
+		// otherwise we can get into a race-loop where client sends updates for an out-of-date value multiple times (let's say twice), server sends back full value twice and then client sees new full
+		// value 1 and wants to send updates for it but server is already 2 versions ahead and triggers another full value send to client and the cycle never ends
+		if (clientUpdateVersion >= lastResetDueToOutOfSyncVersion)
+		{
+			lastResetDueToOutOfSyncVersion = version + 1; // remember that we already corrected these differences for any previous version; so don't try to correct it again for previous versions in the future if updates still come for those
+			markAllChanged();
+		}
+	}
+
+	@Override
+	public String toString()
+	{
+		return "#CAL# " + getBaseList().toString();
+	}
+
+	public List<Integer> getRemovedIndexes()
+	{
+		return removedIndexes;
+	}
+
+	public List<Integer> getAddedIndexes()
+	{
+		return addedIndexes;
+	}
+
+}