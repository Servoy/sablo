/*
 * Copyright (C) 2014 Servoy BV
 *
 * Licensed under the Apache License, Version 2.0 (the "License");
 * you may not use this file except in compliance with the License.
 * You may obtain a copy of the License at
 *
 *      http://www.apache.org/licenses/LICENSE-2.0
 *
 * Unless required by applicable law or agreed to in writing, software
 * distributed under the License is distributed on an "AS IS" BASIS,
 * WITHOUT WARRANTIES OR CONDITIONS OF ANY KIND, either express or implied.
 * See the License for the specific language governing permissions and
 * limitations under the License.
 */

package org.sablo.specification.property;

import java.util.ArrayList;
import java.util.Collection;
import java.util.HashSet;
import java.util.Iterator;
import java.util.List;
import java.util.ListIterator;
import java.util.Set;

import org.sablo.IChangeListener;
import org.sablo.IWebObjectContext;

/**
 * This list is able to do handle/keep track of server side changes.
 * Those changes can then be sent to browser through full array or granular updates (depending on what changed an what the implementation supports).
 * (as JSON through the web-socket)
 *
 * It also implements ISmartPropertyValue so that it can handle correctly any child 'smart' value types.
 *
 * @author acostescu
 */
public class ChangeAwareList<ET, WT> implements List<ET>, ISmartPropertyValue
{

	public static final Set<String> GRANULAR_UPDATE_OP = new HashSet<>();
	private static final Set<String> FULL_UPDATE_BY_REF_OP = null; // do not change the value; it needs to be null to work well with ArrayGranularChangeKeeper impl.

	// TODO this class should keep a kind of pks to avoid a scenario where server and browser get modified at the same time
	// and a granular update ends up doing incorrect modifications (as it's being applied in wrong place); for now we just drop
	// the browser changes when this happens through the 'version' mechanism
	private int version;
	private int lastResetDueToOutOfSyncVersion = 0;

	protected List<ET> baseList;

	protected List<IndexChangeListener> changeHandlers = new ArrayList<>();

	// TODO in order to have fine-grained add/remove operations as well in the future we would need a list of change operations that can be add/remove/change instead
	protected IChangeListener changeMonitor;
	protected IWebObjectContext webObjectContext;

	private ChangeAwareList<ET, WT>.Changes changes;

	public ChangeAwareList(List<ET> baseList)
	{
		this(baseList, 1);
	}

	public ChangeAwareList(List<ET> baseList, int initialVersion)
	{
		this.baseList = baseList;
		this.version = initialVersion;
		changes = new Changes();

		if (baseList instanceof IAttachAware) ((IAttachAware<WT>)baseList).setAttachHandler(new IAttachHandler<WT>()
		{
			@Override
			public void attachToBaseObjectIfNeeded(int i, WT value)
			{
				ChangeAwareList.this.attachToBaseObjectIfNeeded(i, value, false);
			}

			@Override
			public void detachFromBaseObjectIfNeeded(int i, WT value)
			{
				detachIfNeeded(i, value, false);
			}
		});
	}

	/**
	 * This interface can be used when this change aware list is based on a list that can change it's returned contents
	 * by other means then through this proxy wrapper. It provides a way to attach / detach elements directly from the base list.
	 */
	public static interface IAttachAware<WT>
	{
		void setAttachHandler(IAttachHandler<WT> attachHandler);
	}

	/**
	 * This interface can be used when this change aware list is based on a map that can change it's returned contents
	 * by other means then through this proxy wrapper. It provides a way to attach / detach elements directly from the base list.
	 */
	public static interface IAttachHandler<WT>
	{
		void attachToBaseObjectIfNeeded(int i, WT value);

		void detachFromBaseObjectIfNeeded(int i, WT value);
	}

	/**
	 * Gets the current changes (in immutable mode). PLEASE MAKE SURE TO call {@link Changes#doneHandling()} once you are done handling the changes and will no longer use the returned reference.<br/><br/>
	 * The idea is that if change aware list receives new updates while the changes are in immutable mode (so before doneHandling is called which means someone is still reading/iterating on them in toJSON probably),
	 * the changes object used by the map will switch to another reference to keep what this method returns immutable; but in order to not recreate changes all the time, once {@link Changes#doneHandling()} will
	 * be called, changes object will exit "immutable mode" and will be cleared/prepared for reuse.
	 *
	 * @return the current changes.
	 */
	public ChangeAwareList<ET, WT>.Changes getChangesImmutableAndPrepareForReset()
	{
		// mark 'changes' as immutable until doneHandling() will get called on it
		// if getChangesImmutableAndPrepareForReset is called twice without Changes.doneHandling() getting called on reference
		// returned the first time before the second call (so changes is already in immutable mode) then the "changes" ref will get switched to a new blank reference in call below
		changes.startImmutableMode();
		return changes;
	}

	public IChangeSetter getChangeSetter()
	{
		return changes;
	}

	/**
	 * DO NOT CALL THIS METHOD when code is running inside a toJSON (writing server-to-client property changes/values). Use {@link #getChangesImmutableAndPrepareForReset()} instead there.</br>
	 * This methods just gives a way to check changes in tests or whenever it is helpful to see what changed outside of a toJSON (so current running stack should not be in a toJSON).<br/><br/>
	 *
	 * It is likely that this only needs to be called from unit tests...
	 *
	 * @deprecated deprecated just to make you read the javadoc and avoid using this method where you should not
	 */
	@Deprecated
	public ChangeAwareList<ET, WT>.Changes getChanges()
	{
		return changes;
	}

	public static interface IChangeSetter
	{
		void markElementChangedByRef(int i);

		void markAllChanged();
	}

	public class Changes implements IChangeSetter
	{

		private final ArrayGranularChangeKeeper granularUpdatesKeeper = new ArrayGranularChangeKeeper();

		private boolean allChanged;

		private boolean immutableMode = false;

		public Changes()
		{
			clearChanges();
		}

		private void startImmutableMode()
		{
			if (immutableMode) changes = new Changes(); // should never happen that it is already immutable if doneHandling() is used properly
			changes.immutableMode = true;
		}

		public void doneHandling()
		{
			immutableMode = false;
			clearChanges();
		}

		public ArrayGranularChangeKeeper getGranularUpdatesKeeper()
		{
			return granularUpdatesKeeper;
		}

		public boolean mustSendAll()
		{
			// we should send all if allChanged is true or if we have more types of changes that are not compatible with easily being sent to client //TODO this could be improved further to allow granular updates for all things that are just changes in indexes
			return allChanged;
		}

		private void changeInstanceIfCurrentlyImmutable()
		{
			if (immutableMode)
			{
				if (CustomJSONPropertyType.log.isDebugEnabled()) CustomJSONPropertyType.log.debug(
					"A new change was registered while previous changes are being handled; probably one property's toJSON ends up marking another property as dirty. This should be avoided. See associated stack trace", //$NON-NLS-1$
					new RuntimeException("Stack trace")); //$NON-NLS-1$
				changes = new Changes();
			}
		}

		private void clearChanges()
		{
			allChanged = false;
<<<<<<< HEAD
			indexesWithContentUpdates.clear();
			indexesChangedByRef.clear();
			removedIndexes.clear();
			addedIndexes.clear();
		}

=======
			mustSendTypeToClient = false;
			granularUpdatesKeeper.reset(0, ChangeAwareList.this.size() - 1);
		}

		public void markMustSendTypeToClient()
		{
			changeInstanceIfCurrentlyImmutable(); // this can change the "changes" ref. that is why below we always use changes. instead of directly the properties

			boolean oldMustSendTypeToClient = changes.mustSendTypeToClient;
			changes.mustSendTypeToClient = true;
			if (!changes.granularUpdatesKeeper.hasChanges() && !changes.allChanged && !oldMustSendTypeToClient && changeMonitor != null)
				changeMonitor.valueChanged();
		}

>>>>>>> 90ee0ce4
		protected void markElementContentsUpdated(int i)
		{
			changeInstanceIfCurrentlyImmutable(); // this can change the "changes" ref. that is why below we always use changes. instead of directly the properties

<<<<<<< HEAD
			if (!changes.addedIndexes.contains(Integer.valueOf(i)) && !changes.indexesChangedByRef.contains(Integer.valueOf(i)) &&
				changes.indexesWithContentUpdates.add(Integer.valueOf(i)) && !changes.allChanged && changeMonitor != null)
=======
			boolean hadViewportChanges = changes.granularUpdatesKeeper.hasChanges();
			changes.granularUpdatesKeeper.processOperation(new ArrayOperation(i, i, ArrayOperation.CHANGE, GRANULAR_UPDATE_OP));

			if (!hadViewportChanges && !changes.allChanged && !changes.mustSendTypeToClient && changeMonitor != null)
>>>>>>> 90ee0ce4
				changeMonitor.valueChanged();
		}

		public void markElementChangedByRef(int i)
		{
			changeInstanceIfCurrentlyImmutable(); // this can change the "changes" ref. that is why below we always use changes. instead of directly the properties

<<<<<<< HEAD
			if (!changes.addedIndexes.contains(Integer.valueOf(i)) && changes.indexesChangedByRef.add(Integer.valueOf(i)))
			{
				// so it was now added to 'indexesChangedByRef'
				if (!changes.allChanged && !changes.indexesWithContentUpdates.contains(Integer.valueOf(i)) &&
					changeMonitor != null) changeMonitor.valueChanged();
				else changes.indexesWithContentUpdates.remove(Integer.valueOf(i)); // remove it from 'indexesWithContentUpdates' if present - as that element will be sent fully now
			}
=======
			boolean hadViewportChanges = changes.granularUpdatesKeeper.hasChanges();
			changes.granularUpdatesKeeper.processOperation(new ArrayOperation(i, i, ArrayOperation.CHANGE, FULL_UPDATE_BY_REF_OP));

			if (!hadViewportChanges && !changes.allChanged && !changes.mustSendTypeToClient && changeMonitor != null)
				changeMonitor.valueChanged();
>>>>>>> 90ee0ce4
		}

		private void markElementRemoved(int i)
		{
			changeInstanceIfCurrentlyImmutable(); // this can change the "changes" ref. that is why below we always use changes. instead of directly the properties

<<<<<<< HEAD
			if (changes.removedIndexes.add(Integer.valueOf(i)) && !changes.allChanged && changeMonitor != null)
=======
			boolean hadViewportChanges = changes.granularUpdatesKeeper.hasChanges();
			changes.granularUpdatesKeeper.processOperation(new ArrayOperation(i, i, ArrayOperation.DELETE));

			if (!hadViewportChanges && !changes.allChanged && !changes.mustSendTypeToClient && changeMonitor != null)
>>>>>>> 90ee0ce4
				changeMonitor.valueChanged();
		}

		private void markElementInserted(int i)
		{
			changeInstanceIfCurrentlyImmutable(); // this can change the "changes" ref. that is why below we always use changes. instead of directly the properties

<<<<<<< HEAD
			if (changes.addedIndexes.add(Integer.valueOf(i)) && !changes.allChanged && changeMonitor != null)
=======
			boolean hadViewportChanges = changes.granularUpdatesKeeper.hasChanges();
			changes.granularUpdatesKeeper.processOperation(new ArrayOperation(i, i, ArrayOperation.INSERT));

			if (!hadViewportChanges && !changes.allChanged && !changes.mustSendTypeToClient && changeMonitor != null)
>>>>>>> 90ee0ce4
				changeMonitor.valueChanged();
		}

		public void markAllChanged()
		{
			changeInstanceIfCurrentlyImmutable(); // this can change the "changes" ref. that is why below we always use changes. instead of directly the properties

			boolean alreadyCh = changes.allChanged;
			changes.allChanged = true;
<<<<<<< HEAD
			if (!alreadyCh && changes.indexesWithContentUpdates.size() == 0 && changes.indexesChangedByRef.size() == 0 &&
=======
			if (!alreadyCh && !changes.granularUpdatesKeeper.hasChanges() && !changes.mustSendTypeToClient &&
>>>>>>> 90ee0ce4
				changeMonitor != null) changeMonitor.valueChanged();
		}

		protected boolean isChanged()
		{
<<<<<<< HEAD
			return (allChanged || indexesChangedByRef.size() > 0 || indexesWithContentUpdates.size() > 0 || removedIndexes.size() > 0);
=======
			return (allChanged || mustSendTypeToClient || changes.granularUpdatesKeeper.hasChanges());
>>>>>>> 90ee0ce4
		}

	}

	/**
	 * Don't use the returned list for operations that make changes that need to be sent to browser! That list isn't tracked for changes.
	 */
	public List<ET> getBaseList()
	{
		return baseList;
	}

	/**
	 * Don't use the returned list for operations that make changes that need to be sent to browser! That list isn't tracked for changes.
	 * If you need to make a set directly in wrapper base list please use {@link #setInWrappedBaseList()} instead.
	 */
	protected List<WT> getWrappedBaseListForReadOnly()
	{
		List<WT> wrappedBaseList;
		if (baseList instanceof IWrappedBaseListProvider< ? >)
		{
			wrappedBaseList = ((IWrappedBaseListProvider<WT>)baseList).getWrappedBaseList();
		}
		else
		{
			wrappedBaseList = (List<WT>)baseList; // ET == WT in this case; no wrapping
		}

		return wrappedBaseList;
	}

	// privately we can use that list for making changes, as we know what has to be done when that happens
	private List<WT> getWrappedBaseList()
	{
		return getWrappedBaseListForReadOnly();
	}

	public WT setInWrappedBaseList(int index, WT value, boolean markChanged)
	{
		WT tmp = getWrappedBaseListForReadOnly().set(index, value);
		if (tmp != value)
		{
			if (markChanged) changes.markElementChangedByRef(index);
			detachIfNeeded(index, tmp, false);
			attachToBaseObjectIfNeeded(index, value, false);
		}

		return tmp;
	}

	protected int increaseContentVersion()
	{
		// currently this is only increased when a new version is sent client side; normally any changes on the list itself
		// and any updates from client should be executing in the same thread one after the other; that means that you shouldn't
		// get into a situation where this list is modified, the version is not yet increased (as it's not yet sent to client) and an
		// update comes and does granular updates verifying the old version (because before another task executes, when the list changes it should
		// also serialize changes to browser which would increase the version).
		return ++version;
	}

	protected int getListContentVersion()
	{
		return version;
	}

	protected void attachToBaseObjectIfNeeded(int i, WT el, boolean insert)
	{
		if (changeMonitor != null) attachToBaseObject(i, el, insert, false);
	}

	@Override
	public void attachToBaseObject(final IChangeListener changeMonitor, IWebObjectContext webObjectContext)
	{
		this.changeMonitor = changeMonitor;
		this.webObjectContext = webObjectContext;

		List<WT> wrappedBaseList = getWrappedBaseList();
		int i = 0;
		for (WT el : wrappedBaseList)
		{
			attachToBaseObject(i, el, false, true);
			i++;
		}

		if (changes.isChanged()) changeMonitor.valueChanged();
	}

	// called whenever a new element was added or inserted into the array
	// TODO currently here we use the wrapped value for ISmartPropertyValue, but BaseWebObject uses the unwrapped value; I think the BaseWebObject
	// should be changes to use wrapped as well; either way, it should be the same (currently this works as we don't have any wrapper type with 'smart' values for which the wrapped value differs from the unwrapped value)
	protected void attachToBaseObject(final int i, WT el, boolean insert, boolean dueToFullArrayAttach)
	{
		if (el instanceof ISmartPropertyValue)
		{
			if (CustomJSONPropertyType.log.isDebugEnabled()) CustomJSONPropertyType.log.debug("[CAL] Checking to ATTACH idx " + i);

			ChangeAwareList<ET, WT>.IndexChangeListener changeHandler = getChangeHandler(el);
			if (changeHandler == null || dueToFullArrayAttach) // hmm I think if dueToFullArrayAttach is true then changeHandler would always be null (as elements would not be attached either...) but just in case
			{
				// new value, so attach it and give it a change handler
				changeHandler = new IndexChangeListener(i, el);
				changeHandlers.add(changeHandler);
				((ISmartPropertyValue)el).attachToBaseObject(changeHandler, webObjectContext);
			}
			else
			{
				// note: if we already have a change handler for this value, that means that the value was already in the list before being added;
				// that can happen when array operations such as splice are performed on the array from JS (for example a splice that remove one element
				// from JS does copy elements after the removed one 1 by one to lower index; so it first attaches an already attached value to a lower index, then detachees it from it's previous index.
				// we want in this case to not trigger either attach or detach - as basically the element is still in the array, but we must adjust change handler indexes

				// just adjust the index of the change handler
				changeHandler.attachedToIdx = i;
				if (CustomJSONPropertyType.log.isDebugEnabled())
					CustomJSONPropertyType.log.debug("[CAL] SKIPPING ATTACH due to el. already being added in the list (splice?) for idx " + i);
			}
		}

		if (insert)
		{
			// an insert happened in array; update change handler indexes if needed
			Iterator<IndexChangeListener> it = changeHandlers.iterator();
			while (it.hasNext())
			{
				IndexChangeListener ch = it.next();
				if (ch.attachedToIdx >= i) ch.attachedToIdx++;
			}
		}
	}

	private ChangeAwareList<ET, WT>.IndexChangeListener getChangeHandler(WT el)
	{
		// we have to iterate here to find the change handler for the value; we cannot change "changeHandlers" into a map of "value -> change handler" to enhance searching because
		// the values are mutable and can change hashCode, so they ("el") cannot be used as keys in a map (for example EL could be a ChangeAwareMap that can change contents so it can change hashcode)
		for (IndexChangeListener ch : changeHandlers)
			if (el == ch.forValue) return ch;

		return null;
	}

	protected class IndexChangeListener implements IChangeListener
	{

		private final Object forValue;
		private int attachedToIdx;

		public IndexChangeListener(int attachedToIdx, Object forValue)
		{
			this.attachedToIdx = attachedToIdx;
			this.forValue = forValue;
		}

		@Override
		public void valueChanged()
		{
			changes.markElementContentsUpdated(attachedToIdx);
		}

		@Override
		public String toString()
		{
			return "IndexChangeListener:" + attachedToIdx;
		}

	}

	@Override
	public void detach()
	{
		List<WT> wrappedBaseList = getWrappedBaseList();
		int i = 0;
		for (WT el : wrappedBaseList)
		{
			detach(i, el, false, true);
			i++;
		}

		webObjectContext = null;
		changeMonitor = null;
	}

	// TODO currently here we use the wrapped value for ISmartPropertyValue, but BaseWebObject uses the unwrapped value; I think the BaseWebObject
	// should be changes to use wrapped as well; either way, it should be the same (currently this works as we don't have any wrapper type with 'smart' values for which the wrapped value differs from the unwrapped value)
	protected void detach(int idx, WT el, boolean remove, boolean dueToFullArrayDetach)
	{
		if (el instanceof ISmartPropertyValue)
		{
			if (CustomJSONPropertyType.log.isDebugEnabled()) CustomJSONPropertyType.log.debug("[CAL] Checking to DETACH idx " + idx);

			// if the wrapper list still has this el then don't call detach on it.
			if (dueToFullArrayDetach || (!containsByReference(getWrappedBaseList(), el)))
			{
				((ISmartPropertyValue)el).detach();

				Iterator<IndexChangeListener> it = changeHandlers.iterator();
				while (it.hasNext())
				{
					IndexChangeListener ch = it.next();
					if (ch.forValue == el || ch.attachedToIdx == idx) it.remove();
				}
			}
			else
			{
				// it is still in the list after being removed from idx;
				// that can happen when array operations such as splice are performed on the array from JS (for example a splice that remove one element
				// from JS does copy elements after the removed one 1 by one to lower index; so it first sets an already attached value to a lower index, then removes/replaces it from it's previous index.
				// we want in this case to not trigger either attach or detach - as basically the element is still in the array, but we must adjust change handler indexes;
				// so we do nothing in this case as the
				if (CustomJSONPropertyType.log.isDebugEnabled())
					CustomJSONPropertyType.log.debug("[CAL] SKIPPING DETACH of still present element at idx " + idx);
			}
		}

		if (remove)
		{
			// other change handler indexes might need to be updated
			Iterator<IndexChangeListener> it = changeHandlers.iterator();
			while (it.hasNext())
			{
				IndexChangeListener ch = it.next();
				if (ch.attachedToIdx > idx) ch.attachedToIdx--;
			}
		}
	}

	/**
	 * Search by reference, not using .equals(), because list.contains() would match similar maps/arrays/... even if the references are different.
	 * When we don't want that, when we are only interested in references then we use this method.
	 */
	private static <X> boolean containsByReference(List<X> list, X elToSearchFor)
	{
		for (X el : list)
			if (elToSearchFor == el) return true;
		return false;
	}

	protected void detachIfNeeded(int idx, WT el, boolean remove)
	{
		if (changeMonitor != null) detach(idx, el, remove, false);
	}

	@Override
	public int size()
	{
		return baseList.size();
	}

	@Override
	public boolean isEmpty()
	{
		return baseList.isEmpty();
	}

	@Override
	public boolean contains(Object o)
	{
		return baseList.contains(o);
	}

	@Override
	public Iterator<ET> iterator()
	{
		final Iterator<ET> it = baseList.iterator();
		return new Iterator<ET>()
		{

			int i = -1;

			@Override
			public boolean hasNext()
			{
				return it.hasNext();
			}

			@Override
			public ET next()
			{
				i++;
				return it.next();
			}

			@Override
			public void remove()
			{
				it.remove();
				changes.markElementRemoved(i);
				detachIfNeeded(i, getWrappedBaseList().get(i), true);
				i--;
			}
		};
	}

	@Override
	public Object[] toArray()
	{
		return baseList.toArray();
	}

	@Override
	public <T> T[] toArray(T[] a)
	{
		return baseList.toArray(a);
	}

	@Override
	public boolean add(ET e)
	{
		boolean tmp = baseList.add(e);
		changes.markElementInserted(baseList.size() - 1);
		attachToBaseObjectIfNeeded(baseList.size() - 1, getWrappedBaseList().get(baseList.size() - 1), false);
		return tmp;
	}

	@Override
	public boolean remove(Object o)
	{
		int idx = baseList.indexOf(o);
		if (idx >= 0)
		{
			WT oldWrappedValue = getWrappedBaseList().get(idx);
			baseList.remove(idx);
			changes.markElementRemoved(idx);
			detachIfNeeded(idx, oldWrappedValue, true);
			return true;
		}
		return false;
	}

	@Override
	public boolean containsAll(Collection< ? > c)
	{
		return baseList.containsAll(c);
	}

	@Override
	public boolean addAll(Collection< ? extends ET> c)
	{
		if (c.size() > 0)
		{
			for (ET el : c)
				add(el);
			return true;
		}
		return false;
	}

	@Override
	public boolean addAll(int index, Collection< ? extends ET> c)
	{
		if (c.size() > 0)
		{
			int j = index;
			for (ET el : c)
				add(j++, el);
			return true;
		}
		return false;
	}

	@Override
	public boolean removeAll(Collection< ? > c)
	{
		boolean changed = false;
		for (Object o : c)
			changed = changed || remove(o);

		return changed;
	}

	@Override
	public boolean retainAll(Collection< ? > c)
	{
		int i;
		boolean changed = false;
		for (i = baseList.size() - 1; i >= 0; i--)
		{
			if (!c.contains(get(i)))
			{
				remove(i);
				changed = true;
			}
		}
		return changed;
	}

	@Override
	public void clear()
	{
		int initialSize = baseList.size();
		for (int i = initialSize - 1; i >= 0; i--)
			remove(i);
		if (initialSize > 0) changes.markAllChanged();
	}

	@Override
	public ET get(int index)
	{
		return baseList.get(index);
	}

	@Override
	public ET set(int index, ET element)
	{
		WT oldWV = getWrappedBaseList().get(index);
		ET tmp = baseList.set(index, element);
		WT newWV = getWrappedBaseList().get(index);

		if (oldWV != newWV)
		{
			changes.markElementChangedByRef(index);
			detachIfNeeded(index, oldWV, false);
			attachToBaseObjectIfNeeded(index, newWV, false);
		}
		return tmp;
	}

	@Override
	public void add(int index, ET element)
	{
		baseList.add(index, element);
		changes.markElementInserted(index);
		attachToBaseObjectIfNeeded(index, getWrappedBaseList().get(index), true);
	}

	@Override
	public ET remove(int index)
	{
		WT oldWV = getWrappedBaseList().get(index);
		ET tmp = baseList.remove(index);
		changes.markElementRemoved(index);
		detachIfNeeded(index, oldWV, true);
		return tmp;
	}

	@Override
	public int indexOf(Object o)
	{
		return baseList.indexOf(o);
	}

	@Override
	public int lastIndexOf(Object o)
	{
		return baseList.lastIndexOf(o);
	}

	@Override
	public ListIterator<ET> listIterator()
	{
		return new ChangeAwareListIterator<ET>(baseList.listIterator());
	}

	@Override
	public ListIterator<ET> listIterator(int index)
	{
		return new ChangeAwareListIterator<ET>(baseList.listIterator(index));
	}

	@Override
	public List<ET> subList(int fromIndex, int toIndex)
	{
		return baseList.subList(fromIndex, toIndex);
	}

	protected class ChangeAwareListIterator<ET> implements ListIterator<ET>
	{

		protected final ListIterator<ET> it;

		public ChangeAwareListIterator(ListIterator<ET> it)
		{
			this.it = it;
		}

		@Override
		public boolean hasNext()
		{
			return it.hasNext();
		}

		@Override
		public ET next()
		{
			return it.next();
		}

		@Override
		public boolean hasPrevious()
		{
			return it.hasPrevious();
		}

		@Override
		public ET previous()
		{
			return it.previous();
		}

		@Override
		public int nextIndex()
		{
			return it.nextIndex();
		}

		@Override
		public int previousIndex()
		{
			return it.previousIndex();
		}

		@Override
		public void remove()
		{
			int i = it.previousIndex() + 1;
			it.remove();
			changes.markElementRemoved(i);
			detachIfNeeded(i, getWrappedBaseList().get(i), true);
		}

		@Override
		public void set(ET e)
		{
			int i = it.previousIndex() + 1;
			WT oldWV = getWrappedBaseList().get(i);
			it.set(e);
			WT newWV = getWrappedBaseList().get(i);

			if (oldWV != newWV)
			{
				changes.markElementChangedByRef(i);
				detachIfNeeded(i, oldWV, false);
				attachToBaseObjectIfNeeded(i, newWV, false);
			}
		}

		@Override
		public void add(ET e)
		{
			int i = it.nextIndex();
			it.add(e);
			changes.markElementInserted(i);
			attachToBaseObjectIfNeeded(i, getWrappedBaseList().get(i), true);
		}
	}

	/**
	 * If client sends updates for a version that was already changed on server, we might need to give the client the server's value again - to keep
	 * things in sync. Client value and update will be discarded as the server is leading.
	 */
	public void resetDueToOutOfSyncIfNeeded(int clientUpdateVersion)
	{
		// dropped browser update because server object changed meanwhile;
		// will send a full update if needed to have the correct value browser-side as well again (currently server side is leading / has more prio because not all server side values might support being recreated from client values)

		// if the list was already re-sent to client with a version higher to correct differences before for that client version, we shouldn't re-send it again as the client will already get the already sent full value correction;
		// otherwise we can get into a race-loop where client sends updates for an out-of-date value multiple times (let's say twice), server sends back full value twice and then client sees new full
		// value 1 and wants to send updates for it but server is already 2 versions ahead and triggers another full value send to client and the cycle never ends
		if (clientUpdateVersion >= lastResetDueToOutOfSyncVersion)
		{
			lastResetDueToOutOfSyncVersion = version + 1; // remember that we already corrected these differences for any previous version; so don't try to correct it again for previous versions in the future if updates still come for those
			changes.markAllChanged();
		}
	}

	@Override
	public String toString()
	{
		try
		{
			return "#CAL# " + getBaseList().toString();
		}
		catch (Exception e)
		{
			CustomJSONPropertyType.log.error("Error in toString of CAL", e);
			return "CAL: Error in stringify the list of size: " + size();
		}
	}

}
<|MERGE_RESOLUTION|>--- conflicted
+++ resolved
@@ -1,891 +1,840 @@
-/*
- * Copyright (C) 2014 Servoy BV
- *
- * Licensed under the Apache License, Version 2.0 (the "License");
- * you may not use this file except in compliance with the License.
- * You may obtain a copy of the License at
- *
- *      http://www.apache.org/licenses/LICENSE-2.0
- *
- * Unless required by applicable law or agreed to in writing, software
- * distributed under the License is distributed on an "AS IS" BASIS,
- * WITHOUT WARRANTIES OR CONDITIONS OF ANY KIND, either express or implied.
- * See the License for the specific language governing permissions and
- * limitations under the License.
- */
-
-package org.sablo.specification.property;
-
-import java.util.ArrayList;
-import java.util.Collection;
-import java.util.HashSet;
-import java.util.Iterator;
-import java.util.List;
-import java.util.ListIterator;
-import java.util.Set;
-
-import org.sablo.IChangeListener;
-import org.sablo.IWebObjectContext;
-
-/**
- * This list is able to do handle/keep track of server side changes.
- * Those changes can then be sent to browser through full array or granular updates (depending on what changed an what the implementation supports).
- * (as JSON through the web-socket)
- *
- * It also implements ISmartPropertyValue so that it can handle correctly any child 'smart' value types.
- *
- * @author acostescu
- */
-public class ChangeAwareList<ET, WT> implements List<ET>, ISmartPropertyValue
-{
-
-	public static final Set<String> GRANULAR_UPDATE_OP = new HashSet<>();
-	private static final Set<String> FULL_UPDATE_BY_REF_OP = null; // do not change the value; it needs to be null to work well with ArrayGranularChangeKeeper impl.
-
-	// TODO this class should keep a kind of pks to avoid a scenario where server and browser get modified at the same time
-	// and a granular update ends up doing incorrect modifications (as it's being applied in wrong place); for now we just drop
-	// the browser changes when this happens through the 'version' mechanism
-	private int version;
-	private int lastResetDueToOutOfSyncVersion = 0;
-
-	protected List<ET> baseList;
-
-	protected List<IndexChangeListener> changeHandlers = new ArrayList<>();
-
-	// TODO in order to have fine-grained add/remove operations as well in the future we would need a list of change operations that can be add/remove/change instead
-	protected IChangeListener changeMonitor;
-	protected IWebObjectContext webObjectContext;
-
-	private ChangeAwareList<ET, WT>.Changes changes;
-
-	public ChangeAwareList(List<ET> baseList)
-	{
-		this(baseList, 1);
-	}
-
-	public ChangeAwareList(List<ET> baseList, int initialVersion)
-	{
-		this.baseList = baseList;
-		this.version = initialVersion;
-		changes = new Changes();
-
-		if (baseList instanceof IAttachAware) ((IAttachAware<WT>)baseList).setAttachHandler(new IAttachHandler<WT>()
-		{
-			@Override
-			public void attachToBaseObjectIfNeeded(int i, WT value)
-			{
-				ChangeAwareList.this.attachToBaseObjectIfNeeded(i, value, false);
-			}
-
-			@Override
-			public void detachFromBaseObjectIfNeeded(int i, WT value)
-			{
-				detachIfNeeded(i, value, false);
-			}
-		});
-	}
-
-	/**
-	 * This interface can be used when this change aware list is based on a list that can change it's returned contents
-	 * by other means then through this proxy wrapper. It provides a way to attach / detach elements directly from the base list.
-	 */
-	public static interface IAttachAware<WT>
-	{
-		void setAttachHandler(IAttachHandler<WT> attachHandler);
-	}
-
-	/**
-	 * This interface can be used when this change aware list is based on a map that can change it's returned contents
-	 * by other means then through this proxy wrapper. It provides a way to attach / detach elements directly from the base list.
-	 */
-	public static interface IAttachHandler<WT>
-	{
-		void attachToBaseObjectIfNeeded(int i, WT value);
-
-		void detachFromBaseObjectIfNeeded(int i, WT value);
-	}
-
-	/**
-	 * Gets the current changes (in immutable mode). PLEASE MAKE SURE TO call {@link Changes#doneHandling()} once you are done handling the changes and will no longer use the returned reference.<br/><br/>
-	 * The idea is that if change aware list receives new updates while the changes are in immutable mode (so before doneHandling is called which means someone is still reading/iterating on them in toJSON probably),
-	 * the changes object used by the map will switch to another reference to keep what this method returns immutable; but in order to not recreate changes all the time, once {@link Changes#doneHandling()} will
-	 * be called, changes object will exit "immutable mode" and will be cleared/prepared for reuse.
-	 *
-	 * @return the current changes.
-	 */
-	public ChangeAwareList<ET, WT>.Changes getChangesImmutableAndPrepareForReset()
-	{
-		// mark 'changes' as immutable until doneHandling() will get called on it
-		// if getChangesImmutableAndPrepareForReset is called twice without Changes.doneHandling() getting called on reference
-		// returned the first time before the second call (so changes is already in immutable mode) then the "changes" ref will get switched to a new blank reference in call below
-		changes.startImmutableMode();
-		return changes;
-	}
-
-	public IChangeSetter getChangeSetter()
-	{
-		return changes;
-	}
-
-	/**
-	 * DO NOT CALL THIS METHOD when code is running inside a toJSON (writing server-to-client property changes/values). Use {@link #getChangesImmutableAndPrepareForReset()} instead there.</br>
-	 * This methods just gives a way to check changes in tests or whenever it is helpful to see what changed outside of a toJSON (so current running stack should not be in a toJSON).<br/><br/>
-	 *
-	 * It is likely that this only needs to be called from unit tests...
-	 *
-	 * @deprecated deprecated just to make you read the javadoc and avoid using this method where you should not
-	 */
-	@Deprecated
-	public ChangeAwareList<ET, WT>.Changes getChanges()
-	{
-		return changes;
-	}
-
-	public static interface IChangeSetter
-	{
-		void markElementChangedByRef(int i);
-
-		void markAllChanged();
-	}
-
-	public class Changes implements IChangeSetter
-	{
-
-		private final ArrayGranularChangeKeeper granularUpdatesKeeper = new ArrayGranularChangeKeeper();
-
-		private boolean allChanged;
-
-		private boolean immutableMode = false;
-
-		public Changes()
-		{
-			clearChanges();
-		}
-
-		private void startImmutableMode()
-		{
-			if (immutableMode) changes = new Changes(); // should never happen that it is already immutable if doneHandling() is used properly
-			changes.immutableMode = true;
-		}
-
-		public void doneHandling()
-		{
-			immutableMode = false;
-			clearChanges();
-		}
-
-		public ArrayGranularChangeKeeper getGranularUpdatesKeeper()
-		{
-			return granularUpdatesKeeper;
-		}
-
-		public boolean mustSendAll()
-		{
-			// we should send all if allChanged is true or if we have more types of changes that are not compatible with easily being sent to client //TODO this could be improved further to allow granular updates for all things that are just changes in indexes
-			return allChanged;
-		}
-
-		private void changeInstanceIfCurrentlyImmutable()
-		{
-			if (immutableMode)
-			{
-				if (CustomJSONPropertyType.log.isDebugEnabled()) CustomJSONPropertyType.log.debug(
-					"A new change was registered while previous changes are being handled; probably one property's toJSON ends up marking another property as dirty. This should be avoided. See associated stack trace", //$NON-NLS-1$
-					new RuntimeException("Stack trace")); //$NON-NLS-1$
-				changes = new Changes();
-			}
-		}
-
-		private void clearChanges()
-		{
-			allChanged = false;
-<<<<<<< HEAD
-			indexesWithContentUpdates.clear();
-			indexesChangedByRef.clear();
-			removedIndexes.clear();
-			addedIndexes.clear();
-		}
-
-=======
-			mustSendTypeToClient = false;
-			granularUpdatesKeeper.reset(0, ChangeAwareList.this.size() - 1);
-		}
-
-		public void markMustSendTypeToClient()
-		{
-			changeInstanceIfCurrentlyImmutable(); // this can change the "changes" ref. that is why below we always use changes. instead of directly the properties
-
-			boolean oldMustSendTypeToClient = changes.mustSendTypeToClient;
-			changes.mustSendTypeToClient = true;
-			if (!changes.granularUpdatesKeeper.hasChanges() && !changes.allChanged && !oldMustSendTypeToClient && changeMonitor != null)
-				changeMonitor.valueChanged();
-		}
-
->>>>>>> 90ee0ce4
-		protected void markElementContentsUpdated(int i)
-		{
-			changeInstanceIfCurrentlyImmutable(); // this can change the "changes" ref. that is why below we always use changes. instead of directly the properties
-
-<<<<<<< HEAD
-			if (!changes.addedIndexes.contains(Integer.valueOf(i)) && !changes.indexesChangedByRef.contains(Integer.valueOf(i)) &&
-				changes.indexesWithContentUpdates.add(Integer.valueOf(i)) && !changes.allChanged && changeMonitor != null)
-=======
-			boolean hadViewportChanges = changes.granularUpdatesKeeper.hasChanges();
-			changes.granularUpdatesKeeper.processOperation(new ArrayOperation(i, i, ArrayOperation.CHANGE, GRANULAR_UPDATE_OP));
-
-			if (!hadViewportChanges && !changes.allChanged && !changes.mustSendTypeToClient && changeMonitor != null)
->>>>>>> 90ee0ce4
-				changeMonitor.valueChanged();
-		}
-
-		public void markElementChangedByRef(int i)
-		{
-			changeInstanceIfCurrentlyImmutable(); // this can change the "changes" ref. that is why below we always use changes. instead of directly the properties
-
-<<<<<<< HEAD
-			if (!changes.addedIndexes.contains(Integer.valueOf(i)) && changes.indexesChangedByRef.add(Integer.valueOf(i)))
-			{
-				// so it was now added to 'indexesChangedByRef'
-				if (!changes.allChanged && !changes.indexesWithContentUpdates.contains(Integer.valueOf(i)) &&
-					changeMonitor != null) changeMonitor.valueChanged();
-				else changes.indexesWithContentUpdates.remove(Integer.valueOf(i)); // remove it from 'indexesWithContentUpdates' if present - as that element will be sent fully now
-			}
-=======
-			boolean hadViewportChanges = changes.granularUpdatesKeeper.hasChanges();
-			changes.granularUpdatesKeeper.processOperation(new ArrayOperation(i, i, ArrayOperation.CHANGE, FULL_UPDATE_BY_REF_OP));
-
-			if (!hadViewportChanges && !changes.allChanged && !changes.mustSendTypeToClient && changeMonitor != null)
-				changeMonitor.valueChanged();
->>>>>>> 90ee0ce4
-		}
-
-		private void markElementRemoved(int i)
-		{
-			changeInstanceIfCurrentlyImmutable(); // this can change the "changes" ref. that is why below we always use changes. instead of directly the properties
-
-<<<<<<< HEAD
-			if (changes.removedIndexes.add(Integer.valueOf(i)) && !changes.allChanged && changeMonitor != null)
-=======
-			boolean hadViewportChanges = changes.granularUpdatesKeeper.hasChanges();
-			changes.granularUpdatesKeeper.processOperation(new ArrayOperation(i, i, ArrayOperation.DELETE));
-
-			if (!hadViewportChanges && !changes.allChanged && !changes.mustSendTypeToClient && changeMonitor != null)
->>>>>>> 90ee0ce4
-				changeMonitor.valueChanged();
-		}
-
-		private void markElementInserted(int i)
-		{
-			changeInstanceIfCurrentlyImmutable(); // this can change the "changes" ref. that is why below we always use changes. instead of directly the properties
-
-<<<<<<< HEAD
-			if (changes.addedIndexes.add(Integer.valueOf(i)) && !changes.allChanged && changeMonitor != null)
-=======
-			boolean hadViewportChanges = changes.granularUpdatesKeeper.hasChanges();
-			changes.granularUpdatesKeeper.processOperation(new ArrayOperation(i, i, ArrayOperation.INSERT));
-
-			if (!hadViewportChanges && !changes.allChanged && !changes.mustSendTypeToClient && changeMonitor != null)
->>>>>>> 90ee0ce4
-				changeMonitor.valueChanged();
-		}
-
-		public void markAllChanged()
-		{
-			changeInstanceIfCurrentlyImmutable(); // this can change the "changes" ref. that is why below we always use changes. instead of directly the properties
-
-			boolean alreadyCh = changes.allChanged;
-			changes.allChanged = true;
-<<<<<<< HEAD
-			if (!alreadyCh && changes.indexesWithContentUpdates.size() == 0 && changes.indexesChangedByRef.size() == 0 &&
-=======
-			if (!alreadyCh && !changes.granularUpdatesKeeper.hasChanges() && !changes.mustSendTypeToClient &&
->>>>>>> 90ee0ce4
-				changeMonitor != null) changeMonitor.valueChanged();
-		}
-
-		protected boolean isChanged()
-		{
-<<<<<<< HEAD
-			return (allChanged || indexesChangedByRef.size() > 0 || indexesWithContentUpdates.size() > 0 || removedIndexes.size() > 0);
-=======
-			return (allChanged || mustSendTypeToClient || changes.granularUpdatesKeeper.hasChanges());
->>>>>>> 90ee0ce4
-		}
-
-	}
-
-	/**
-	 * Don't use the returned list for operations that make changes that need to be sent to browser! That list isn't tracked for changes.
-	 */
-	public List<ET> getBaseList()
-	{
-		return baseList;
-	}
-
-	/**
-	 * Don't use the returned list for operations that make changes that need to be sent to browser! That list isn't tracked for changes.
-	 * If you need to make a set directly in wrapper base list please use {@link #setInWrappedBaseList()} instead.
-	 */
-	protected List<WT> getWrappedBaseListForReadOnly()
-	{
-		List<WT> wrappedBaseList;
-		if (baseList instanceof IWrappedBaseListProvider< ? >)
-		{
-			wrappedBaseList = ((IWrappedBaseListProvider<WT>)baseList).getWrappedBaseList();
-		}
-		else
-		{
-			wrappedBaseList = (List<WT>)baseList; // ET == WT in this case; no wrapping
-		}
-
-		return wrappedBaseList;
-	}
-
-	// privately we can use that list for making changes, as we know what has to be done when that happens
-	private List<WT> getWrappedBaseList()
-	{
-		return getWrappedBaseListForReadOnly();
-	}
-
-	public WT setInWrappedBaseList(int index, WT value, boolean markChanged)
-	{
-		WT tmp = getWrappedBaseListForReadOnly().set(index, value);
-		if (tmp != value)
-		{
-			if (markChanged) changes.markElementChangedByRef(index);
-			detachIfNeeded(index, tmp, false);
-			attachToBaseObjectIfNeeded(index, value, false);
-		}
-
-		return tmp;
-	}
-
-	protected int increaseContentVersion()
-	{
-		// currently this is only increased when a new version is sent client side; normally any changes on the list itself
-		// and any updates from client should be executing in the same thread one after the other; that means that you shouldn't
-		// get into a situation where this list is modified, the version is not yet increased (as it's not yet sent to client) and an
-		// update comes and does granular updates verifying the old version (because before another task executes, when the list changes it should
-		// also serialize changes to browser which would increase the version).
-		return ++version;
-	}
-
-	protected int getListContentVersion()
-	{
-		return version;
-	}
-
-	protected void attachToBaseObjectIfNeeded(int i, WT el, boolean insert)
-	{
-		if (changeMonitor != null) attachToBaseObject(i, el, insert, false);
-	}
-
-	@Override
-	public void attachToBaseObject(final IChangeListener changeMonitor, IWebObjectContext webObjectContext)
-	{
-		this.changeMonitor = changeMonitor;
-		this.webObjectContext = webObjectContext;
-
-		List<WT> wrappedBaseList = getWrappedBaseList();
-		int i = 0;
-		for (WT el : wrappedBaseList)
-		{
-			attachToBaseObject(i, el, false, true);
-			i++;
-		}
-
-		if (changes.isChanged()) changeMonitor.valueChanged();
-	}
-
-	// called whenever a new element was added or inserted into the array
-	// TODO currently here we use the wrapped value for ISmartPropertyValue, but BaseWebObject uses the unwrapped value; I think the BaseWebObject
-	// should be changes to use wrapped as well; either way, it should be the same (currently this works as we don't have any wrapper type with 'smart' values for which the wrapped value differs from the unwrapped value)
-	protected void attachToBaseObject(final int i, WT el, boolean insert, boolean dueToFullArrayAttach)
-	{
-		if (el instanceof ISmartPropertyValue)
-		{
-			if (CustomJSONPropertyType.log.isDebugEnabled()) CustomJSONPropertyType.log.debug("[CAL] Checking to ATTACH idx " + i);
-
-			ChangeAwareList<ET, WT>.IndexChangeListener changeHandler = getChangeHandler(el);
-			if (changeHandler == null || dueToFullArrayAttach) // hmm I think if dueToFullArrayAttach is true then changeHandler would always be null (as elements would not be attached either...) but just in case
-			{
-				// new value, so attach it and give it a change handler
-				changeHandler = new IndexChangeListener(i, el);
-				changeHandlers.add(changeHandler);
-				((ISmartPropertyValue)el).attachToBaseObject(changeHandler, webObjectContext);
-			}
-			else
-			{
-				// note: if we already have a change handler for this value, that means that the value was already in the list before being added;
-				// that can happen when array operations such as splice are performed on the array from JS (for example a splice that remove one element
-				// from JS does copy elements after the removed one 1 by one to lower index; so it first attaches an already attached value to a lower index, then detachees it from it's previous index.
-				// we want in this case to not trigger either attach or detach - as basically the element is still in the array, but we must adjust change handler indexes
-
-				// just adjust the index of the change handler
-				changeHandler.attachedToIdx = i;
-				if (CustomJSONPropertyType.log.isDebugEnabled())
-					CustomJSONPropertyType.log.debug("[CAL] SKIPPING ATTACH due to el. already being added in the list (splice?) for idx " + i);
-			}
-		}
-
-		if (insert)
-		{
-			// an insert happened in array; update change handler indexes if needed
-			Iterator<IndexChangeListener> it = changeHandlers.iterator();
-			while (it.hasNext())
-			{
-				IndexChangeListener ch = it.next();
-				if (ch.attachedToIdx >= i) ch.attachedToIdx++;
-			}
-		}
-	}
-
-	private ChangeAwareList<ET, WT>.IndexChangeListener getChangeHandler(WT el)
-	{
-		// we have to iterate here to find the change handler for the value; we cannot change "changeHandlers" into a map of "value -> change handler" to enhance searching because
-		// the values are mutable and can change hashCode, so they ("el") cannot be used as keys in a map (for example EL could be a ChangeAwareMap that can change contents so it can change hashcode)
-		for (IndexChangeListener ch : changeHandlers)
-			if (el == ch.forValue) return ch;
-
-		return null;
-	}
-
-	protected class IndexChangeListener implements IChangeListener
-	{
-
-		private final Object forValue;
-		private int attachedToIdx;
-
-		public IndexChangeListener(int attachedToIdx, Object forValue)
-		{
-			this.attachedToIdx = attachedToIdx;
-			this.forValue = forValue;
-		}
-
-		@Override
-		public void valueChanged()
-		{
-			changes.markElementContentsUpdated(attachedToIdx);
-		}
-
-		@Override
-		public String toString()
-		{
-			return "IndexChangeListener:" + attachedToIdx;
-		}
-
-	}
-
-	@Override
-	public void detach()
-	{
-		List<WT> wrappedBaseList = getWrappedBaseList();
-		int i = 0;
-		for (WT el : wrappedBaseList)
-		{
-			detach(i, el, false, true);
-			i++;
-		}
-
-		webObjectContext = null;
-		changeMonitor = null;
-	}
-
-	// TODO currently here we use the wrapped value for ISmartPropertyValue, but BaseWebObject uses the unwrapped value; I think the BaseWebObject
-	// should be changes to use wrapped as well; either way, it should be the same (currently this works as we don't have any wrapper type with 'smart' values for which the wrapped value differs from the unwrapped value)
-	protected void detach(int idx, WT el, boolean remove, boolean dueToFullArrayDetach)
-	{
-		if (el instanceof ISmartPropertyValue)
-		{
-			if (CustomJSONPropertyType.log.isDebugEnabled()) CustomJSONPropertyType.log.debug("[CAL] Checking to DETACH idx " + idx);
-
-			// if the wrapper list still has this el then don't call detach on it.
-			if (dueToFullArrayDetach || (!containsByReference(getWrappedBaseList(), el)))
-			{
-				((ISmartPropertyValue)el).detach();
-
-				Iterator<IndexChangeListener> it = changeHandlers.iterator();
-				while (it.hasNext())
-				{
-					IndexChangeListener ch = it.next();
-					if (ch.forValue == el || ch.attachedToIdx == idx) it.remove();
-				}
-			}
-			else
-			{
-				// it is still in the list after being removed from idx;
-				// that can happen when array operations such as splice are performed on the array from JS (for example a splice that remove one element
-				// from JS does copy elements after the removed one 1 by one to lower index; so it first sets an already attached value to a lower index, then removes/replaces it from it's previous index.
-				// we want in this case to not trigger either attach or detach - as basically the element is still in the array, but we must adjust change handler indexes;
-				// so we do nothing in this case as the
-				if (CustomJSONPropertyType.log.isDebugEnabled())
-					CustomJSONPropertyType.log.debug("[CAL] SKIPPING DETACH of still present element at idx " + idx);
-			}
-		}
-
-		if (remove)
-		{
-			// other change handler indexes might need to be updated
-			Iterator<IndexChangeListener> it = changeHandlers.iterator();
-			while (it.hasNext())
-			{
-				IndexChangeListener ch = it.next();
-				if (ch.attachedToIdx > idx) ch.attachedToIdx--;
-			}
-		}
-	}
-
-	/**
-	 * Search by reference, not using .equals(), because list.contains() would match similar maps/arrays/... even if the references are different.
-	 * When we don't want that, when we are only interested in references then we use this method.
-	 */
-	private static <X> boolean containsByReference(List<X> list, X elToSearchFor)
-	{
-		for (X el : list)
-			if (elToSearchFor == el) return true;
-		return false;
-	}
-
-	protected void detachIfNeeded(int idx, WT el, boolean remove)
-	{
-		if (changeMonitor != null) detach(idx, el, remove, false);
-	}
-
-	@Override
-	public int size()
-	{
-		return baseList.size();
-	}
-
-	@Override
-	public boolean isEmpty()
-	{
-		return baseList.isEmpty();
-	}
-
-	@Override
-	public boolean contains(Object o)
-	{
-		return baseList.contains(o);
-	}
-
-	@Override
-	public Iterator<ET> iterator()
-	{
-		final Iterator<ET> it = baseList.iterator();
-		return new Iterator<ET>()
-		{
-
-			int i = -1;
-
-			@Override
-			public boolean hasNext()
-			{
-				return it.hasNext();
-			}
-
-			@Override
-			public ET next()
-			{
-				i++;
-				return it.next();
-			}
-
-			@Override
-			public void remove()
-			{
-				it.remove();
-				changes.markElementRemoved(i);
-				detachIfNeeded(i, getWrappedBaseList().get(i), true);
-				i--;
-			}
-		};
-	}
-
-	@Override
-	public Object[] toArray()
-	{
-		return baseList.toArray();
-	}
-
-	@Override
-	public <T> T[] toArray(T[] a)
-	{
-		return baseList.toArray(a);
-	}
-
-	@Override
-	public boolean add(ET e)
-	{
-		boolean tmp = baseList.add(e);
-		changes.markElementInserted(baseList.size() - 1);
-		attachToBaseObjectIfNeeded(baseList.size() - 1, getWrappedBaseList().get(baseList.size() - 1), false);
-		return tmp;
-	}
-
-	@Override
-	public boolean remove(Object o)
-	{
-		int idx = baseList.indexOf(o);
-		if (idx >= 0)
-		{
-			WT oldWrappedValue = getWrappedBaseList().get(idx);
-			baseList.remove(idx);
-			changes.markElementRemoved(idx);
-			detachIfNeeded(idx, oldWrappedValue, true);
-			return true;
-		}
-		return false;
-	}
-
-	@Override
-	public boolean containsAll(Collection< ? > c)
-	{
-		return baseList.containsAll(c);
-	}
-
-	@Override
-	public boolean addAll(Collection< ? extends ET> c)
-	{
-		if (c.size() > 0)
-		{
-			for (ET el : c)
-				add(el);
-			return true;
-		}
-		return false;
-	}
-
-	@Override
-	public boolean addAll(int index, Collection< ? extends ET> c)
-	{
-		if (c.size() > 0)
-		{
-			int j = index;
-			for (ET el : c)
-				add(j++, el);
-			return true;
-		}
-		return false;
-	}
-
-	@Override
-	public boolean removeAll(Collection< ? > c)
-	{
-		boolean changed = false;
-		for (Object o : c)
-			changed = changed || remove(o);
-
-		return changed;
-	}
-
-	@Override
-	public boolean retainAll(Collection< ? > c)
-	{
-		int i;
-		boolean changed = false;
-		for (i = baseList.size() - 1; i >= 0; i--)
-		{
-			if (!c.contains(get(i)))
-			{
-				remove(i);
-				changed = true;
-			}
-		}
-		return changed;
-	}
-
-	@Override
-	public void clear()
-	{
-		int initialSize = baseList.size();
-		for (int i = initialSize - 1; i >= 0; i--)
-			remove(i);
-		if (initialSize > 0) changes.markAllChanged();
-	}
-
-	@Override
-	public ET get(int index)
-	{
-		return baseList.get(index);
-	}
-
-	@Override
-	public ET set(int index, ET element)
-	{
-		WT oldWV = getWrappedBaseList().get(index);
-		ET tmp = baseList.set(index, element);
-		WT newWV = getWrappedBaseList().get(index);
-
-		if (oldWV != newWV)
-		{
-			changes.markElementChangedByRef(index);
-			detachIfNeeded(index, oldWV, false);
-			attachToBaseObjectIfNeeded(index, newWV, false);
-		}
-		return tmp;
-	}
-
-	@Override
-	public void add(int index, ET element)
-	{
-		baseList.add(index, element);
-		changes.markElementInserted(index);
-		attachToBaseObjectIfNeeded(index, getWrappedBaseList().get(index), true);
-	}
-
-	@Override
-	public ET remove(int index)
-	{
-		WT oldWV = getWrappedBaseList().get(index);
-		ET tmp = baseList.remove(index);
-		changes.markElementRemoved(index);
-		detachIfNeeded(index, oldWV, true);
-		return tmp;
-	}
-
-	@Override
-	public int indexOf(Object o)
-	{
-		return baseList.indexOf(o);
-	}
-
-	@Override
-	public int lastIndexOf(Object o)
-	{
-		return baseList.lastIndexOf(o);
-	}
-
-	@Override
-	public ListIterator<ET> listIterator()
-	{
-		return new ChangeAwareListIterator<ET>(baseList.listIterator());
-	}
-
-	@Override
-	public ListIterator<ET> listIterator(int index)
-	{
-		return new ChangeAwareListIterator<ET>(baseList.listIterator(index));
-	}
-
-	@Override
-	public List<ET> subList(int fromIndex, int toIndex)
-	{
-		return baseList.subList(fromIndex, toIndex);
-	}
-
-	protected class ChangeAwareListIterator<ET> implements ListIterator<ET>
-	{
-
-		protected final ListIterator<ET> it;
-
-		public ChangeAwareListIterator(ListIterator<ET> it)
-		{
-			this.it = it;
-		}
-
-		@Override
-		public boolean hasNext()
-		{
-			return it.hasNext();
-		}
-
-		@Override
-		public ET next()
-		{
-			return it.next();
-		}
-
-		@Override
-		public boolean hasPrevious()
-		{
-			return it.hasPrevious();
-		}
-
-		@Override
-		public ET previous()
-		{
-			return it.previous();
-		}
-
-		@Override
-		public int nextIndex()
-		{
-			return it.nextIndex();
-		}
-
-		@Override
-		public int previousIndex()
-		{
-			return it.previousIndex();
-		}
-
-		@Override
-		public void remove()
-		{
-			int i = it.previousIndex() + 1;
-			it.remove();
-			changes.markElementRemoved(i);
-			detachIfNeeded(i, getWrappedBaseList().get(i), true);
-		}
-
-		@Override
-		public void set(ET e)
-		{
-			int i = it.previousIndex() + 1;
-			WT oldWV = getWrappedBaseList().get(i);
-			it.set(e);
-			WT newWV = getWrappedBaseList().get(i);
-
-			if (oldWV != newWV)
-			{
-				changes.markElementChangedByRef(i);
-				detachIfNeeded(i, oldWV, false);
-				attachToBaseObjectIfNeeded(i, newWV, false);
-			}
-		}
-
-		@Override
-		public void add(ET e)
-		{
-			int i = it.nextIndex();
-			it.add(e);
-			changes.markElementInserted(i);
-			attachToBaseObjectIfNeeded(i, getWrappedBaseList().get(i), true);
-		}
-	}
-
-	/**
-	 * If client sends updates for a version that was already changed on server, we might need to give the client the server's value again - to keep
-	 * things in sync. Client value and update will be discarded as the server is leading.
-	 */
-	public void resetDueToOutOfSyncIfNeeded(int clientUpdateVersion)
-	{
-		// dropped browser update because server object changed meanwhile;
-		// will send a full update if needed to have the correct value browser-side as well again (currently server side is leading / has more prio because not all server side values might support being recreated from client values)
-
-		// if the list was already re-sent to client with a version higher to correct differences before for that client version, we shouldn't re-send it again as the client will already get the already sent full value correction;
-		// otherwise we can get into a race-loop where client sends updates for an out-of-date value multiple times (let's say twice), server sends back full value twice and then client sees new full
-		// value 1 and wants to send updates for it but server is already 2 versions ahead and triggers another full value send to client and the cycle never ends
-		if (clientUpdateVersion >= lastResetDueToOutOfSyncVersion)
-		{
-			lastResetDueToOutOfSyncVersion = version + 1; // remember that we already corrected these differences for any previous version; so don't try to correct it again for previous versions in the future if updates still come for those
-			changes.markAllChanged();
-		}
-	}
-
-	@Override
-	public String toString()
-	{
-		try
-		{
-			return "#CAL# " + getBaseList().toString();
-		}
-		catch (Exception e)
-		{
-			CustomJSONPropertyType.log.error("Error in toString of CAL", e);
-			return "CAL: Error in stringify the list of size: " + size();
-		}
-	}
-
-}
+/*
+ * Copyright (C) 2014 Servoy BV
+ *
+ * Licensed under the Apache License, Version 2.0 (the "License");
+ * you may not use this file except in compliance with the License.
+ * You may obtain a copy of the License at
+ *
+ *      http://www.apache.org/licenses/LICENSE-2.0
+ *
+ * Unless required by applicable law or agreed to in writing, software
+ * distributed under the License is distributed on an "AS IS" BASIS,
+ * WITHOUT WARRANTIES OR CONDITIONS OF ANY KIND, either express or implied.
+ * See the License for the specific language governing permissions and
+ * limitations under the License.
+ */
+
+package org.sablo.specification.property;
+
+import java.util.ArrayList;
+import java.util.Collection;
+import java.util.HashSet;
+import java.util.Iterator;
+import java.util.List;
+import java.util.ListIterator;
+import java.util.Set;
+
+import org.sablo.IChangeListener;
+import org.sablo.IWebObjectContext;
+
+/**
+ * This list is able to do handle/keep track of server side changes.
+ * Those changes can then be sent to browser through full array or granular updates (depending on what changed an what the implementation supports).
+ * (as JSON through the web-socket)
+ *
+ * It also implements ISmartPropertyValue so that it can handle correctly any child 'smart' value types.
+ *
+ * @author acostescu
+ */
+public class ChangeAwareList<ET, WT> implements List<ET>, ISmartPropertyValue
+{
+
+	public static final Set<String> GRANULAR_UPDATE_OP = new HashSet<>();
+	private static final Set<String> FULL_UPDATE_BY_REF_OP = null; // do not change the value; it needs to be null to work well with ArrayGranularChangeKeeper impl.
+
+	// TODO this class should keep a kind of pks to avoid a scenario where server and browser get modified at the same time
+	// and a granular update ends up doing incorrect modifications (as it's being applied in wrong place); for now we just drop
+	// the browser changes when this happens through the 'version' mechanism
+	private int version;
+	private int lastResetDueToOutOfSyncVersion = 0;
+
+	protected List<ET> baseList;
+
+	protected List<IndexChangeListener> changeHandlers = new ArrayList<>();
+
+	// TODO in order to have fine-grained add/remove operations as well in the future we would need a list of change operations that can be add/remove/change instead
+	protected IChangeListener changeMonitor;
+	protected IWebObjectContext webObjectContext;
+
+	private ChangeAwareList<ET, WT>.Changes changes;
+
+	public ChangeAwareList(List<ET> baseList)
+	{
+		this(baseList, 1);
+	}
+
+	public ChangeAwareList(List<ET> baseList, int initialVersion)
+	{
+		this.baseList = baseList;
+		this.version = initialVersion;
+		changes = new Changes();
+
+		if (baseList instanceof IAttachAware) ((IAttachAware<WT>)baseList).setAttachHandler(new IAttachHandler<WT>()
+		{
+			@Override
+			public void attachToBaseObjectIfNeeded(int i, WT value)
+			{
+				ChangeAwareList.this.attachToBaseObjectIfNeeded(i, value, false);
+			}
+
+			@Override
+			public void detachFromBaseObjectIfNeeded(int i, WT value)
+			{
+				detachIfNeeded(i, value, false);
+			}
+		});
+	}
+
+	/**
+	 * This interface can be used when this change aware list is based on a list that can change it's returned contents
+	 * by other means then through this proxy wrapper. It provides a way to attach / detach elements directly from the base list.
+	 */
+	public static interface IAttachAware<WT>
+	{
+		void setAttachHandler(IAttachHandler<WT> attachHandler);
+	}
+
+	/**
+	 * This interface can be used when this change aware list is based on a map that can change it's returned contents
+	 * by other means then through this proxy wrapper. It provides a way to attach / detach elements directly from the base list.
+	 */
+	public static interface IAttachHandler<WT>
+	{
+		void attachToBaseObjectIfNeeded(int i, WT value);
+
+		void detachFromBaseObjectIfNeeded(int i, WT value);
+	}
+
+	/**
+	 * Gets the current changes (in immutable mode). PLEASE MAKE SURE TO call {@link Changes#doneHandling()} once you are done handling the changes and will no longer use the returned reference.<br/><br/>
+	 * The idea is that if change aware list receives new updates while the changes are in immutable mode (so before doneHandling is called which means someone is still reading/iterating on them in toJSON probably),
+	 * the changes object used by the map will switch to another reference to keep what this method returns immutable; but in order to not recreate changes all the time, once {@link Changes#doneHandling()} will
+	 * be called, changes object will exit "immutable mode" and will be cleared/prepared for reuse.
+	 *
+	 * @return the current changes.
+	 */
+	public ChangeAwareList<ET, WT>.Changes getChangesImmutableAndPrepareForReset()
+	{
+		// mark 'changes' as immutable until doneHandling() will get called on it
+		// if getChangesImmutableAndPrepareForReset is called twice without Changes.doneHandling() getting called on reference
+		// returned the first time before the second call (so changes is already in immutable mode) then the "changes" ref will get switched to a new blank reference in call below
+		changes.startImmutableMode();
+		return changes;
+	}
+
+	public IChangeSetter getChangeSetter()
+	{
+		return changes;
+	}
+
+	/**
+	 * DO NOT CALL THIS METHOD when code is running inside a toJSON (writing server-to-client property changes/values). Use {@link #getChangesImmutableAndPrepareForReset()} instead there.</br>
+	 * This methods just gives a way to check changes in tests or whenever it is helpful to see what changed outside of a toJSON (so current running stack should not be in a toJSON).<br/><br/>
+	 *
+	 * It is likely that this only needs to be called from unit tests...
+	 *
+	 * @deprecated deprecated just to make you read the javadoc and avoid using this method where you should not
+	 */
+	@Deprecated
+	public ChangeAwareList<ET, WT>.Changes getChanges()
+	{
+		return changes;
+	}
+
+	public static interface IChangeSetter
+	{
+		void markElementChangedByRef(int i);
+
+		void markAllChanged();
+	}
+
+	public class Changes implements IChangeSetter
+	{
+
+		private final ArrayGranularChangeKeeper granularUpdatesKeeper = new ArrayGranularChangeKeeper();
+
+		private boolean allChanged;
+
+		private boolean immutableMode = false;
+
+		public Changes()
+		{
+			clearChanges();
+		}
+
+		private void startImmutableMode()
+		{
+			if (immutableMode) changes = new Changes(); // should never happen that it is already immutable if doneHandling() is used properly
+			changes.immutableMode = true;
+		}
+
+		public void doneHandling()
+		{
+			immutableMode = false;
+			clearChanges();
+		}
+
+		public ArrayGranularChangeKeeper getGranularUpdatesKeeper()
+		{
+			return granularUpdatesKeeper;
+		}
+
+		public boolean mustSendAll()
+		{
+			// we should send all if allChanged is true or if we have more types of changes that are not compatible with easily being sent to client //TODO this could be improved further to allow granular updates for all things that are just changes in indexes
+			return allChanged;
+		}
+
+		private void changeInstanceIfCurrentlyImmutable()
+		{
+			if (immutableMode)
+			{
+				if (CustomJSONPropertyType.log.isDebugEnabled()) CustomJSONPropertyType.log.debug(
+					"A new change was registered while previous changes are being handled; probably one property's toJSON ends up marking another property as dirty. This should be avoided. See associated stack trace", //$NON-NLS-1$
+					new RuntimeException("Stack trace")); //$NON-NLS-1$
+				changes = new Changes();
+			}
+		}
+
+		private void clearChanges()
+		{
+			allChanged = false;
+			granularUpdatesKeeper.reset(0, ChangeAwareList.this.size() - 1);
+		}
+
+		protected void markElementContentsUpdated(int i)
+		{
+			changeInstanceIfCurrentlyImmutable(); // this can change the "changes" ref. that is why below we always use changes. instead of directly the properties
+
+			boolean hadViewportChanges = changes.granularUpdatesKeeper.hasChanges();
+			changes.granularUpdatesKeeper.processOperation(new ArrayOperation(i, i, ArrayOperation.CHANGE, GRANULAR_UPDATE_OP));
+
+			if (!hadViewportChanges && !changes.allChanged && changeMonitor != null)
+				changeMonitor.valueChanged();
+		}
+
+		public void markElementChangedByRef(int i)
+		{
+			changeInstanceIfCurrentlyImmutable(); // this can change the "changes" ref. that is why below we always use changes. instead of directly the properties
+
+			boolean hadViewportChanges = changes.granularUpdatesKeeper.hasChanges();
+			changes.granularUpdatesKeeper.processOperation(new ArrayOperation(i, i, ArrayOperation.CHANGE, FULL_UPDATE_BY_REF_OP));
+
+			if (!hadViewportChanges && !changes.allChanged && changeMonitor != null)
+				changeMonitor.valueChanged();
+		}
+
+		private void markElementRemoved(int i)
+		{
+			changeInstanceIfCurrentlyImmutable(); // this can change the "changes" ref. that is why below we always use changes. instead of directly the properties
+
+			boolean hadViewportChanges = changes.granularUpdatesKeeper.hasChanges();
+			changes.granularUpdatesKeeper.processOperation(new ArrayOperation(i, i, ArrayOperation.DELETE));
+
+			if (!hadViewportChanges && !changes.allChanged && changeMonitor != null)
+				changeMonitor.valueChanged();
+		}
+
+		private void markElementInserted(int i)
+		{
+			changeInstanceIfCurrentlyImmutable(); // this can change the "changes" ref. that is why below we always use changes. instead of directly the properties
+
+			boolean hadViewportChanges = changes.granularUpdatesKeeper.hasChanges();
+			changes.granularUpdatesKeeper.processOperation(new ArrayOperation(i, i, ArrayOperation.INSERT));
+
+			if (!hadViewportChanges && !changes.allChanged && changeMonitor != null)
+				changeMonitor.valueChanged();
+		}
+
+		public void markAllChanged()
+		{
+			changeInstanceIfCurrentlyImmutable(); // this can change the "changes" ref. that is why below we always use changes. instead of directly the properties
+
+			boolean alreadyCh = changes.allChanged;
+			changes.allChanged = true;
+			if (!alreadyCh && !changes.granularUpdatesKeeper.hasChanges() &&
+				changeMonitor != null) changeMonitor.valueChanged();
+		}
+
+		protected boolean isChanged()
+		{
+			return (allChanged || changes.granularUpdatesKeeper.hasChanges());
+		}
+
+	}
+
+	/**
+	 * Don't use the returned list for operations that make changes that need to be sent to browser! That list isn't tracked for changes.
+	 */
+	public List<ET> getBaseList()
+	{
+		return baseList;
+	}
+
+	/**
+	 * Don't use the returned list for operations that make changes that need to be sent to browser! That list isn't tracked for changes.
+	 * If you need to make a set directly in wrapper base list please use {@link #setInWrappedBaseList()} instead.
+	 */
+	protected List<WT> getWrappedBaseListForReadOnly()
+	{
+		List<WT> wrappedBaseList;
+		if (baseList instanceof IWrappedBaseListProvider< ? >)
+		{
+			wrappedBaseList = ((IWrappedBaseListProvider<WT>)baseList).getWrappedBaseList();
+		}
+		else
+		{
+			wrappedBaseList = (List<WT>)baseList; // ET == WT in this case; no wrapping
+		}
+
+		return wrappedBaseList;
+	}
+
+	// privately we can use that list for making changes, as we know what has to be done when that happens
+	private List<WT> getWrappedBaseList()
+	{
+		return getWrappedBaseListForReadOnly();
+	}
+
+	public WT setInWrappedBaseList(int index, WT value, boolean markChanged)
+	{
+		WT tmp = getWrappedBaseListForReadOnly().set(index, value);
+		if (tmp != value)
+		{
+			if (markChanged) changes.markElementChangedByRef(index);
+			detachIfNeeded(index, tmp, false);
+			attachToBaseObjectIfNeeded(index, value, false);
+		}
+
+		return tmp;
+	}
+
+	protected int increaseContentVersion()
+	{
+		// currently this is only increased when a new version is sent client side; normally any changes on the list itself
+		// and any updates from client should be executing in the same thread one after the other; that means that you shouldn't
+		// get into a situation where this list is modified, the version is not yet increased (as it's not yet sent to client) and an
+		// update comes and does granular updates verifying the old version (because before another task executes, when the list changes it should
+		// also serialize changes to browser which would increase the version).
+		return ++version;
+	}
+
+	protected int getListContentVersion()
+	{
+		return version;
+	}
+
+	protected void attachToBaseObjectIfNeeded(int i, WT el, boolean insert)
+	{
+		if (changeMonitor != null) attachToBaseObject(i, el, insert, false);
+	}
+
+	@Override
+	public void attachToBaseObject(final IChangeListener changeMonitor, IWebObjectContext webObjectContext)
+	{
+		this.changeMonitor = changeMonitor;
+		this.webObjectContext = webObjectContext;
+
+		List<WT> wrappedBaseList = getWrappedBaseList();
+		int i = 0;
+		for (WT el : wrappedBaseList)
+		{
+			attachToBaseObject(i, el, false, true);
+			i++;
+		}
+
+		if (changes.isChanged()) changeMonitor.valueChanged();
+	}
+
+	// called whenever a new element was added or inserted into the array
+	// TODO currently here we use the wrapped value for ISmartPropertyValue, but BaseWebObject uses the unwrapped value; I think the BaseWebObject
+	// should be changes to use wrapped as well; either way, it should be the same (currently this works as we don't have any wrapper type with 'smart' values for which the wrapped value differs from the unwrapped value)
+	protected void attachToBaseObject(final int i, WT el, boolean insert, boolean dueToFullArrayAttach)
+	{
+		if (el instanceof ISmartPropertyValue)
+		{
+			if (CustomJSONPropertyType.log.isDebugEnabled()) CustomJSONPropertyType.log.debug("[CAL] Checking to ATTACH idx " + i);
+
+			ChangeAwareList<ET, WT>.IndexChangeListener changeHandler = getChangeHandler(el);
+			if (changeHandler == null || dueToFullArrayAttach) // hmm I think if dueToFullArrayAttach is true then changeHandler would always be null (as elements would not be attached either...) but just in case
+			{
+				// new value, so attach it and give it a change handler
+				changeHandler = new IndexChangeListener(i, el);
+				changeHandlers.add(changeHandler);
+				((ISmartPropertyValue)el).attachToBaseObject(changeHandler, webObjectContext);
+			}
+			else
+			{
+				// note: if we already have a change handler for this value, that means that the value was already in the list before being added;
+				// that can happen when array operations such as splice are performed on the array from JS (for example a splice that remove one element
+				// from JS does copy elements after the removed one 1 by one to lower index; so it first attaches an already attached value to a lower index, then detachees it from it's previous index.
+				// we want in this case to not trigger either attach or detach - as basically the element is still in the array, but we must adjust change handler indexes
+
+				// just adjust the index of the change handler
+				changeHandler.attachedToIdx = i;
+				if (CustomJSONPropertyType.log.isDebugEnabled())
+					CustomJSONPropertyType.log.debug("[CAL] SKIPPING ATTACH due to el. already being added in the list (splice?) for idx " + i);
+			}
+		}
+
+		if (insert)
+		{
+			// an insert happened in array; update change handler indexes if needed
+			Iterator<IndexChangeListener> it = changeHandlers.iterator();
+			while (it.hasNext())
+			{
+				IndexChangeListener ch = it.next();
+				if (ch.attachedToIdx >= i) ch.attachedToIdx++;
+			}
+		}
+	}
+
+	private ChangeAwareList<ET, WT>.IndexChangeListener getChangeHandler(WT el)
+	{
+		// we have to iterate here to find the change handler for the value; we cannot change "changeHandlers" into a map of "value -> change handler" to enhance searching because
+		// the values are mutable and can change hashCode, so they ("el") cannot be used as keys in a map (for example EL could be a ChangeAwareMap that can change contents so it can change hashcode)
+		for (IndexChangeListener ch : changeHandlers)
+			if (el == ch.forValue) return ch;
+
+		return null;
+	}
+
+	protected class IndexChangeListener implements IChangeListener
+	{
+
+		private final Object forValue;
+		private int attachedToIdx;
+
+		public IndexChangeListener(int attachedToIdx, Object forValue)
+		{
+			this.attachedToIdx = attachedToIdx;
+			this.forValue = forValue;
+		}
+
+		@Override
+		public void valueChanged()
+		{
+			changes.markElementContentsUpdated(attachedToIdx);
+		}
+
+		@Override
+		public String toString()
+		{
+			return "IndexChangeListener:" + attachedToIdx;
+		}
+
+	}
+
+	@Override
+	public void detach()
+	{
+		List<WT> wrappedBaseList = getWrappedBaseList();
+		int i = 0;
+		for (WT el : wrappedBaseList)
+		{
+			detach(i, el, false, true);
+			i++;
+		}
+
+		webObjectContext = null;
+		changeMonitor = null;
+	}
+
+	// TODO currently here we use the wrapped value for ISmartPropertyValue, but BaseWebObject uses the unwrapped value; I think the BaseWebObject
+	// should be changes to use wrapped as well; either way, it should be the same (currently this works as we don't have any wrapper type with 'smart' values for which the wrapped value differs from the unwrapped value)
+	protected void detach(int idx, WT el, boolean remove, boolean dueToFullArrayDetach)
+	{
+		if (el instanceof ISmartPropertyValue)
+		{
+			if (CustomJSONPropertyType.log.isDebugEnabled()) CustomJSONPropertyType.log.debug("[CAL] Checking to DETACH idx " + idx);
+
+			// if the wrapper list still has this el then don't call detach on it.
+			if (dueToFullArrayDetach || (!containsByReference(getWrappedBaseList(), el)))
+			{
+				((ISmartPropertyValue)el).detach();
+
+				Iterator<IndexChangeListener> it = changeHandlers.iterator();
+				while (it.hasNext())
+				{
+					IndexChangeListener ch = it.next();
+					if (ch.forValue == el || ch.attachedToIdx == idx) it.remove();
+				}
+			}
+			else
+			{
+				// it is still in the list after being removed from idx;
+				// that can happen when array operations such as splice are performed on the array from JS (for example a splice that remove one element
+				// from JS does copy elements after the removed one 1 by one to lower index; so it first sets an already attached value to a lower index, then removes/replaces it from it's previous index.
+				// we want in this case to not trigger either attach or detach - as basically the element is still in the array, but we must adjust change handler indexes;
+				// so we do nothing in this case as the
+				if (CustomJSONPropertyType.log.isDebugEnabled())
+					CustomJSONPropertyType.log.debug("[CAL] SKIPPING DETACH of still present element at idx " + idx);
+			}
+		}
+
+		if (remove)
+		{
+			// other change handler indexes might need to be updated
+			Iterator<IndexChangeListener> it = changeHandlers.iterator();
+			while (it.hasNext())
+			{
+				IndexChangeListener ch = it.next();
+				if (ch.attachedToIdx > idx) ch.attachedToIdx--;
+			}
+		}
+	}
+
+	/**
+	 * Search by reference, not using .equals(), because list.contains() would match similar maps/arrays/... even if the references are different.
+	 * When we don't want that, when we are only interested in references then we use this method.
+	 */
+	private static <X> boolean containsByReference(List<X> list, X elToSearchFor)
+	{
+		for (X el : list)
+			if (elToSearchFor == el) return true;
+		return false;
+	}
+
+	protected void detachIfNeeded(int idx, WT el, boolean remove)
+	{
+		if (changeMonitor != null) detach(idx, el, remove, false);
+	}
+
+	@Override
+	public int size()
+	{
+		return baseList.size();
+	}
+
+	@Override
+	public boolean isEmpty()
+	{
+		return baseList.isEmpty();
+	}
+
+	@Override
+	public boolean contains(Object o)
+	{
+		return baseList.contains(o);
+	}
+
+	@Override
+	public Iterator<ET> iterator()
+	{
+		final Iterator<ET> it = baseList.iterator();
+		return new Iterator<ET>()
+		{
+
+			int i = -1;
+
+			@Override
+			public boolean hasNext()
+			{
+				return it.hasNext();
+			}
+
+			@Override
+			public ET next()
+			{
+				i++;
+				return it.next();
+			}
+
+			@Override
+			public void remove()
+			{
+				it.remove();
+				changes.markElementRemoved(i);
+				detachIfNeeded(i, getWrappedBaseList().get(i), true);
+				i--;
+			}
+		};
+	}
+
+	@Override
+	public Object[] toArray()
+	{
+		return baseList.toArray();
+	}
+
+	@Override
+	public <T> T[] toArray(T[] a)
+	{
+		return baseList.toArray(a);
+	}
+
+	@Override
+	public boolean add(ET e)
+	{
+		boolean tmp = baseList.add(e);
+		changes.markElementInserted(baseList.size() - 1);
+		attachToBaseObjectIfNeeded(baseList.size() - 1, getWrappedBaseList().get(baseList.size() - 1), false);
+		return tmp;
+	}
+
+	@Override
+	public boolean remove(Object o)
+	{
+		int idx = baseList.indexOf(o);
+		if (idx >= 0)
+		{
+			WT oldWrappedValue = getWrappedBaseList().get(idx);
+			baseList.remove(idx);
+			changes.markElementRemoved(idx);
+			detachIfNeeded(idx, oldWrappedValue, true);
+			return true;
+		}
+		return false;
+	}
+
+	@Override
+	public boolean containsAll(Collection< ? > c)
+	{
+		return baseList.containsAll(c);
+	}
+
+	@Override
+	public boolean addAll(Collection< ? extends ET> c)
+	{
+		if (c.size() > 0)
+		{
+			for (ET el : c)
+				add(el);
+			return true;
+		}
+		return false;
+	}
+
+	@Override
+	public boolean addAll(int index, Collection< ? extends ET> c)
+	{
+		if (c.size() > 0)
+		{
+			int j = index;
+			for (ET el : c)
+				add(j++, el);
+			return true;
+		}
+		return false;
+	}
+
+	@Override
+	public boolean removeAll(Collection< ? > c)
+	{
+		boolean changed = false;
+		for (Object o : c)
+			changed = changed || remove(o);
+
+		return changed;
+	}
+
+	@Override
+	public boolean retainAll(Collection< ? > c)
+	{
+		int i;
+		boolean changed = false;
+		for (i = baseList.size() - 1; i >= 0; i--)
+		{
+			if (!c.contains(get(i)))
+			{
+				remove(i);
+				changed = true;
+			}
+		}
+		return changed;
+	}
+
+	@Override
+	public void clear()
+	{
+		int initialSize = baseList.size();
+		for (int i = initialSize - 1; i >= 0; i--)
+			remove(i);
+		if (initialSize > 0) changes.markAllChanged();
+	}
+
+	@Override
+	public ET get(int index)
+	{
+		return baseList.get(index);
+	}
+
+	@Override
+	public ET set(int index, ET element)
+	{
+		WT oldWV = getWrappedBaseList().get(index);
+		ET tmp = baseList.set(index, element);
+		WT newWV = getWrappedBaseList().get(index);
+
+		if (oldWV != newWV)
+		{
+			changes.markElementChangedByRef(index);
+			detachIfNeeded(index, oldWV, false);
+			attachToBaseObjectIfNeeded(index, newWV, false);
+		}
+		return tmp;
+	}
+
+	@Override
+	public void add(int index, ET element)
+	{
+		baseList.add(index, element);
+		changes.markElementInserted(index);
+		attachToBaseObjectIfNeeded(index, getWrappedBaseList().get(index), true);
+	}
+
+	@Override
+	public ET remove(int index)
+	{
+		WT oldWV = getWrappedBaseList().get(index);
+		ET tmp = baseList.remove(index);
+		changes.markElementRemoved(index);
+		detachIfNeeded(index, oldWV, true);
+		return tmp;
+	}
+
+	@Override
+	public int indexOf(Object o)
+	{
+		return baseList.indexOf(o);
+	}
+
+	@Override
+	public int lastIndexOf(Object o)
+	{
+		return baseList.lastIndexOf(o);
+	}
+
+	@Override
+	public ListIterator<ET> listIterator()
+	{
+		return new ChangeAwareListIterator<ET>(baseList.listIterator());
+	}
+
+	@Override
+	public ListIterator<ET> listIterator(int index)
+	{
+		return new ChangeAwareListIterator<ET>(baseList.listIterator(index));
+	}
+
+	@Override
+	public List<ET> subList(int fromIndex, int toIndex)
+	{
+		return baseList.subList(fromIndex, toIndex);
+	}
+
+	protected class ChangeAwareListIterator<ET> implements ListIterator<ET>
+	{
+
+		protected final ListIterator<ET> it;
+
+		public ChangeAwareListIterator(ListIterator<ET> it)
+		{
+			this.it = it;
+		}
+
+		@Override
+		public boolean hasNext()
+		{
+			return it.hasNext();
+		}
+
+		@Override
+		public ET next()
+		{
+			return it.next();
+		}
+
+		@Override
+		public boolean hasPrevious()
+		{
+			return it.hasPrevious();
+		}
+
+		@Override
+		public ET previous()
+		{
+			return it.previous();
+		}
+
+		@Override
+		public int nextIndex()
+		{
+			return it.nextIndex();
+		}
+
+		@Override
+		public int previousIndex()
+		{
+			return it.previousIndex();
+		}
+
+		@Override
+		public void remove()
+		{
+			int i = it.previousIndex() + 1;
+			it.remove();
+			changes.markElementRemoved(i);
+			detachIfNeeded(i, getWrappedBaseList().get(i), true);
+		}
+
+		@Override
+		public void set(ET e)
+		{
+			int i = it.previousIndex() + 1;
+			WT oldWV = getWrappedBaseList().get(i);
+			it.set(e);
+			WT newWV = getWrappedBaseList().get(i);
+
+			if (oldWV != newWV)
+			{
+				changes.markElementChangedByRef(i);
+				detachIfNeeded(i, oldWV, false);
+				attachToBaseObjectIfNeeded(i, newWV, false);
+			}
+		}
+
+		@Override
+		public void add(ET e)
+		{
+			int i = it.nextIndex();
+			it.add(e);
+			changes.markElementInserted(i);
+			attachToBaseObjectIfNeeded(i, getWrappedBaseList().get(i), true);
+		}
+	}
+
+	/**
+	 * If client sends updates for a version that was already changed on server, we might need to give the client the server's value again - to keep
+	 * things in sync. Client value and update will be discarded as the server is leading.
+	 */
+	public void resetDueToOutOfSyncIfNeeded(int clientUpdateVersion)
+	{
+		// dropped browser update because server object changed meanwhile;
+		// will send a full update if needed to have the correct value browser-side as well again (currently server side is leading / has more prio because not all server side values might support being recreated from client values)
+
+		// if the list was already re-sent to client with a version higher to correct differences before for that client version, we shouldn't re-send it again as the client will already get the already sent full value correction;
+		// otherwise we can get into a race-loop where client sends updates for an out-of-date value multiple times (let's say twice), server sends back full value twice and then client sees new full
+		// value 1 and wants to send updates for it but server is already 2 versions ahead and triggers another full value send to client and the cycle never ends
+		if (clientUpdateVersion >= lastResetDueToOutOfSyncVersion)
+		{
+			lastResetDueToOutOfSyncVersion = version + 1; // remember that we already corrected these differences for any previous version; so don't try to correct it again for previous versions in the future if updates still come for those
+			changes.markAllChanged();
+		}
+	}
+
+	@Override
+	public String toString()
+	{
+		try
+		{
+			return "#CAL# " + getBaseList().toString();
+		}
+		catch (Exception e)
+		{
+			CustomJSONPropertyType.log.error("Error in toString of CAL", e);
+			return "CAL: Error in stringify the list of size: " + size();
+		}
+	}
+
+}