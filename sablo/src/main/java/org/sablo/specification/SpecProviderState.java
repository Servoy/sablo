--- conflicted
+++ resolved
@@ -54,14 +54,10 @@
 		this.packageReaders = Collections.unmodifiableList(new ArrayList<>(packageReaders));
 	}
 
-<<<<<<< HEAD
+	/**
+	 * Works only for service/component specs, not for layouts.
+	 */
 	public synchronized WebObjectSpecification getWebObjectSpecification(String webObjectTypeName)
-=======
-	/**
-	 * Works only for service/component specs, not for layouts.
-	 */
-	public synchronized WebObjectSpecification getWebComponentSpecification(String componentTypeName)
->>>>>>> ca19da97
 	{
 		return allWebObjectSpecifications.get(webObjectTypeName);
 	}
@@ -71,17 +67,13 @@
 	 */
 	public synchronized Map<String, PackageSpecification<WebObjectSpecification>> getWebObjectSpecifications()
 	{
-		return cachedComponentOrServiceDescriptions;
-	}
-
-<<<<<<< HEAD
+		return cachedDescriptions;
+	}
+
+	/**
+	 * Returns only component/service specs, not layouts.
+	 */
 	public synchronized WebObjectSpecification[] getAllWebObjectSpecifications()
-=======
-	/**
-	 * Returns only component/service specs, not layouts.
-	 */
-	public synchronized WebObjectSpecification[] getAllWebComponentSpecifications()
->>>>>>> ca19da97
 	{
 		return allWebObjectSpecifications.values().toArray(new WebObjectSpecification[allWebObjectSpecifications.size()]);
 	}
