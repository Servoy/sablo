/*
 * Copyright (C) 2014 Servoy BV
 *
 * Licensed under the Apache License, Version 2.0 (the "License");
 * you may not use this file except in compliance with the License.
 * You may obtain a copy of the License at
 *
 *      http://www.apache.org/licenses/LICENSE-2.0
 *
 * Unless required by applicable law or agreed to in writing, software
 * distributed under the License is distributed on an "AS IS" BASIS,
 * WITHOUT WARRANTIES OR CONDITIONS OF ANY KIND, either express or implied.
 * See the License for the specific language governing permissions and
 * limitations under the License.
 */

package org.sablo;

import java.util.Collection;
import java.util.Collections;
import java.util.HashMap;
import java.util.Map;

import org.json.JSONException;
import org.json.JSONWriter;
import org.sablo.specification.WebObjectSpecification;
import org.sablo.specification.property.IBrowserConverterContext;
import org.sablo.websocket.CurrentWindow;
import org.sablo.websocket.IWindow;
import org.sablo.websocket.utils.JSONUtils.IToJSONConverter;

/**
 * Container object is a component that can contain other components.
 * @author jblok
 */
public abstract class Container extends WebComponent
{
	private Map<String, WebComponent> components = new HashMap<>();
	protected boolean changed;

	private IWindow alreadyRegisteredToWindow;

	public Container(String name, WebObjectSpecification spec)
	{
		super(name, spec);
	}

	public Container(String name, WebObjectSpecification spec, boolean waitForPropertyInitBeforeAttach)
	{
		super(name, spec, waitForPropertyInitBeforeAttach);
	}

	/**
	 * Called when it changes or any of it's children change.
	 */
	protected void markAsChanged()
	{
		changed = true;
		if (parent != null) parent.markAsChanged();
	}

	public boolean isChanged()
	{
		return changed || hasChanges();
	}

	public void add(WebComponent component)
	{
		WebComponent old = components.put(component.getName(), component);
		if (old != null)
		{ // should never happen I think
			old.parent = null;
		}
		component.parent = this;
		if (component.hasChanges()) markAsChanged();
	}

	public void remove(WebComponent component)
	{
		components.remove(component.getName());
		component.parent = null;
	}

	public WebComponent getComponent(String name)
	{
		return components.get(name);
	}

	public Collection<WebComponent> getComponents()
	{
		return Collections.unmodifiableCollection(components.values());
	}

	public void clearComponents()
	{
		for (WebComponent component : components.values().toArray(new WebComponent[0]))
		{
			component.dispose();
		}
		components = new HashMap<>();
	}

	@Override
	public void dispose()
	{
		super.dispose();
<<<<<<< HEAD
		if (alreadyRegisteredToWindow != null) alreadyRegisteredToWindow.unregisterContainer(this);

		for (WebComponent component : components.values().toArray(new WebComponent[0]))
		{
			component.dispose();
		}
=======
>>>>>>> 512d735e
		clearComponents();
	}

	public void writeAllComponentsChanges(JSONWriter w, String keyInParent, IToJSONConverter<IBrowserConverterContext> converter) throws JSONException
	{
		// converter here is always ChangesToJSONConverter except for some unit tests
		changed = false; // do this first just in case one of the writeOwnChanges below triggers another change to set the flag again (which should not happen normally but it will get logged as a warning by code in BaseWebObject if it does)
		boolean contentHasBeenWritten = this.writeOwnChanges(w, keyInParent, "", converter);
		for (WebComponent wc : getComponents())
		{
			contentHasBeenWritten = wc.writeOwnChanges(w, contentHasBeenWritten ? null : keyInParent, wc.getName(), converter) || contentHasBeenWritten;
		}
		if (contentHasBeenWritten) w.endObject();
	}

	public boolean writeAllComponentsProperties(JSONWriter w, IToJSONConverter<IBrowserConverterContext> converter) throws JSONException
	{
		IWindow currentWindow = CurrentWindow.get();
		if (alreadyRegisteredToWindow != currentWindow)
		{
			if (alreadyRegisteredToWindow != null) alreadyRegisteredToWindow.unregisterContainer(this);
			alreadyRegisteredToWindow = currentWindow;
			currentWindow.registerContainer(this); // keeps this in a weak hashmap
		}

		changed = false; // do this first just in case one of the writeComponentProperties below triggers another change to set the flag again (which should not happen normally but if it does we should not loose that change by just clearing the changed flag afterwards)
		boolean contentHasBeenWritten = writeComponentProperties(w, converter, "");
		for (WebComponent wc : getComponents())
		{
			contentHasBeenWritten = wc.writeComponentProperties(w, converter, wc.getName()) || contentHasBeenWritten;
		}

		return contentHasBeenWritten;
	}

	public void clearRegisteredToWindow()
	{
		alreadyRegisteredToWindow = null;
	}

}
<|MERGE_RESOLUTION|>--- conflicted
+++ resolved
@@ -1,156 +1,148 @@
-/*
- * Copyright (C) 2014 Servoy BV
- *
- * Licensed under the Apache License, Version 2.0 (the "License");
- * you may not use this file except in compliance with the License.
- * You may obtain a copy of the License at
- *
- *      http://www.apache.org/licenses/LICENSE-2.0
- *
- * Unless required by applicable law or agreed to in writing, software
- * distributed under the License is distributed on an "AS IS" BASIS,
- * WITHOUT WARRANTIES OR CONDITIONS OF ANY KIND, either express or implied.
- * See the License for the specific language governing permissions and
- * limitations under the License.
- */
-
-package org.sablo;
-
-import java.util.Collection;
-import java.util.Collections;
-import java.util.HashMap;
-import java.util.Map;
-
-import org.json.JSONException;
-import org.json.JSONWriter;
-import org.sablo.specification.WebObjectSpecification;
-import org.sablo.specification.property.IBrowserConverterContext;
-import org.sablo.websocket.CurrentWindow;
-import org.sablo.websocket.IWindow;
-import org.sablo.websocket.utils.JSONUtils.IToJSONConverter;
-
-/**
- * Container object is a component that can contain other components.
- * @author jblok
- */
-public abstract class Container extends WebComponent
-{
-	private Map<String, WebComponent> components = new HashMap<>();
-	protected boolean changed;
-
-	private IWindow alreadyRegisteredToWindow;
-
-	public Container(String name, WebObjectSpecification spec)
-	{
-		super(name, spec);
-	}
-
-	public Container(String name, WebObjectSpecification spec, boolean waitForPropertyInitBeforeAttach)
-	{
-		super(name, spec, waitForPropertyInitBeforeAttach);
-	}
-
-	/**
-	 * Called when it changes or any of it's children change.
-	 */
-	protected void markAsChanged()
-	{
-		changed = true;
-		if (parent != null) parent.markAsChanged();
-	}
-
-	public boolean isChanged()
-	{
-		return changed || hasChanges();
-	}
-
-	public void add(WebComponent component)
-	{
-		WebComponent old = components.put(component.getName(), component);
-		if (old != null)
-		{ // should never happen I think
-			old.parent = null;
-		}
-		component.parent = this;
-		if (component.hasChanges()) markAsChanged();
-	}
-
-	public void remove(WebComponent component)
-	{
-		components.remove(component.getName());
-		component.parent = null;
-	}
-
-	public WebComponent getComponent(String name)
-	{
-		return components.get(name);
-	}
-
-	public Collection<WebComponent> getComponents()
-	{
-		return Collections.unmodifiableCollection(components.values());
-	}
-
-	public void clearComponents()
-	{
-		for (WebComponent component : components.values().toArray(new WebComponent[0]))
-		{
-			component.dispose();
-		}
-		components = new HashMap<>();
-	}
-
-	@Override
-	public void dispose()
-	{
-		super.dispose();
-<<<<<<< HEAD
-		if (alreadyRegisteredToWindow != null) alreadyRegisteredToWindow.unregisterContainer(this);
-
-		for (WebComponent component : components.values().toArray(new WebComponent[0]))
-		{
-			component.dispose();
-		}
-=======
->>>>>>> 512d735e
-		clearComponents();
-	}
-
-	public void writeAllComponentsChanges(JSONWriter w, String keyInParent, IToJSONConverter<IBrowserConverterContext> converter) throws JSONException
-	{
-		// converter here is always ChangesToJSONConverter except for some unit tests
-		changed = false; // do this first just in case one of the writeOwnChanges below triggers another change to set the flag again (which should not happen normally but it will get logged as a warning by code in BaseWebObject if it does)
-		boolean contentHasBeenWritten = this.writeOwnChanges(w, keyInParent, "", converter);
-		for (WebComponent wc : getComponents())
-		{
-			contentHasBeenWritten = wc.writeOwnChanges(w, contentHasBeenWritten ? null : keyInParent, wc.getName(), converter) || contentHasBeenWritten;
-		}
-		if (contentHasBeenWritten) w.endObject();
-	}
-
-	public boolean writeAllComponentsProperties(JSONWriter w, IToJSONConverter<IBrowserConverterContext> converter) throws JSONException
-	{
-		IWindow currentWindow = CurrentWindow.get();
-		if (alreadyRegisteredToWindow != currentWindow)
-		{
-			if (alreadyRegisteredToWindow != null) alreadyRegisteredToWindow.unregisterContainer(this);
-			alreadyRegisteredToWindow = currentWindow;
-			currentWindow.registerContainer(this); // keeps this in a weak hashmap
-		}
-
-		changed = false; // do this first just in case one of the writeComponentProperties below triggers another change to set the flag again (which should not happen normally but if it does we should not loose that change by just clearing the changed flag afterwards)
-		boolean contentHasBeenWritten = writeComponentProperties(w, converter, "");
-		for (WebComponent wc : getComponents())
-		{
-			contentHasBeenWritten = wc.writeComponentProperties(w, converter, wc.getName()) || contentHasBeenWritten;
-		}
-
-		return contentHasBeenWritten;
-	}
-
-	public void clearRegisteredToWindow()
-	{
-		alreadyRegisteredToWindow = null;
-	}
-
-}
+/*
+ * Copyright (C) 2014 Servoy BV
+ *
+ * Licensed under the Apache License, Version 2.0 (the "License");
+ * you may not use this file except in compliance with the License.
+ * You may obtain a copy of the License at
+ *
+ *      http://www.apache.org/licenses/LICENSE-2.0
+ *
+ * Unless required by applicable law or agreed to in writing, software
+ * distributed under the License is distributed on an "AS IS" BASIS,
+ * WITHOUT WARRANTIES OR CONDITIONS OF ANY KIND, either express or implied.
+ * See the License for the specific language governing permissions and
+ * limitations under the License.
+ */
+
+package org.sablo;
+
+import java.util.Collection;
+import java.util.Collections;
+import java.util.HashMap;
+import java.util.Map;
+
+import org.json.JSONException;
+import org.json.JSONWriter;
+import org.sablo.specification.WebObjectSpecification;
+import org.sablo.specification.property.IBrowserConverterContext;
+import org.sablo.websocket.CurrentWindow;
+import org.sablo.websocket.IWindow;
+import org.sablo.websocket.utils.JSONUtils.IToJSONConverter;
+
+/**
+ * Container object is a component that can contain other components.
+ * @author jblok
+ */
+public abstract class Container extends WebComponent
+{
+	private Map<String, WebComponent> components = new HashMap<>();
+	protected boolean changed;
+
+	private IWindow alreadyRegisteredToWindow;
+
+	public Container(String name, WebObjectSpecification spec)
+	{
+		super(name, spec);
+	}
+
+	public Container(String name, WebObjectSpecification spec, boolean waitForPropertyInitBeforeAttach)
+	{
+		super(name, spec, waitForPropertyInitBeforeAttach);
+	}
+
+	/**
+	 * Called when it changes or any of it's children change.
+	 */
+	protected void markAsChanged()
+	{
+		changed = true;
+		if (parent != null) parent.markAsChanged();
+	}
+
+	public boolean isChanged()
+	{
+		return changed || hasChanges();
+	}
+
+	public void add(WebComponent component)
+	{
+		WebComponent old = components.put(component.getName(), component);
+		if (old != null)
+		{ // should never happen I think
+			old.parent = null;
+		}
+		component.parent = this;
+		if (component.hasChanges()) markAsChanged();
+	}
+
+	public void remove(WebComponent component)
+	{
+		components.remove(component.getName());
+		component.parent = null;
+	}
+
+	public WebComponent getComponent(String name)
+	{
+		return components.get(name);
+	}
+
+	public Collection<WebComponent> getComponents()
+	{
+		return Collections.unmodifiableCollection(components.values());
+	}
+
+	public void clearComponents()
+	{
+		for (WebComponent component : components.values().toArray(new WebComponent[0]))
+		{
+			component.dispose();
+		}
+		components = new HashMap<>();
+	}
+
+	@Override
+	public void dispose()
+	{
+		super.dispose();
+		if (alreadyRegisteredToWindow != null) alreadyRegisteredToWindow.unregisterContainer(this);
+		clearComponents();
+	}
+
+	public void writeAllComponentsChanges(JSONWriter w, String keyInParent, IToJSONConverter<IBrowserConverterContext> converter) throws JSONException
+	{
+		// converter here is always ChangesToJSONConverter except for some unit tests
+		changed = false; // do this first just in case one of the writeOwnChanges below triggers another change to set the flag again (which should not happen normally but it will get logged as a warning by code in BaseWebObject if it does)
+		boolean contentHasBeenWritten = this.writeOwnChanges(w, keyInParent, "", converter);
+		for (WebComponent wc : getComponents())
+		{
+			contentHasBeenWritten = wc.writeOwnChanges(w, contentHasBeenWritten ? null : keyInParent, wc.getName(), converter) || contentHasBeenWritten;
+		}
+		if (contentHasBeenWritten) w.endObject();
+	}
+
+	public boolean writeAllComponentsProperties(JSONWriter w, IToJSONConverter<IBrowserConverterContext> converter) throws JSONException
+	{
+		IWindow currentWindow = CurrentWindow.get();
+		if (alreadyRegisteredToWindow != currentWindow)
+		{
+			if (alreadyRegisteredToWindow != null) alreadyRegisteredToWindow.unregisterContainer(this);
+			alreadyRegisteredToWindow = currentWindow;
+			currentWindow.registerContainer(this); // keeps this in a weak hashmap
+		}
+
+		changed = false; // do this first just in case one of the writeComponentProperties below triggers another change to set the flag again (which should not happen normally but if it does we should not loose that change by just clearing the changed flag afterwards)
+		boolean contentHasBeenWritten = writeComponentProperties(w, converter, "");
+		for (WebComponent wc : getComponents())
+		{
+			contentHasBeenWritten = wc.writeComponentProperties(w, converter, wc.getName()) || contentHasBeenWritten;
+		}
+
+		return contentHasBeenWritten;
+	}
+
+	public void clearRegisteredToWindow()
+	{
+		alreadyRegisteredToWindow = null;
+	}
+
+}