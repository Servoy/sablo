--- conflicted
+++ resolved
@@ -1,215 +1,174 @@
-/*
- * Copyright (C) 2014 Servoy BV
- *
- * Licensed under the Apache License, Version 2.0 (the "License");
- * you may not use this file except in compliance with the License.
- * You may obtain a copy of the License at
- *
- *      http://www.apache.org/licenses/LICENSE-2.0
- *
- * Unless required by applicable law or agreed to in writing, software
- * distributed under the License is distributed on an "AS IS" BASIS,
- * WITHOUT WARRANTIES OR CONDITIONS OF ANY KIND, either express or implied.
- * See the License for the specific language governing permissions and
- * limitations under the License.
- */
-
-package org.sablo;
-
-import java.io.IOException;
-import java.io.PrintWriter;
-import java.net.URL;
-import java.util.Collection;
-import java.util.List;
-import java.util.Map;
-
-import javax.servlet.Filter;
-import javax.servlet.FilterChain;
-import javax.servlet.FilterConfig;
-import javax.servlet.ServletException;
-import javax.servlet.ServletRequest;
-import javax.servlet.ServletResponse;
-import javax.servlet.http.HttpServletRequest;
-import javax.servlet.http.HttpServletResponse;
-import javax.servlet.http.HttpSession;
-
-<<<<<<< HEAD
-import org.sablo.security.ContentSecurityPolicyConfig;
-=======
-import org.sablo.services.template.ModifiablePropertiesGenerator;
->>>>>>> 1826c215
-import org.sablo.specification.WebComponentSpecProvider;
-import org.sablo.specification.WebServiceSpecProvider;
-import org.sablo.websocket.GetHttpSessionConfigurator;
-import org.sablo.websocket.IWebsocketSessionFactory;
-import org.sablo.websocket.WebsocketSessionManager;
-import org.slf4j.Logger;
-import org.slf4j.LoggerFactory;
-
-/**
- * Configuration class to define entry points and factories.
- * Subclasses should carry the @WebFilter annotation
- * @author jblok
- */
-public abstract class WebEntry implements Filter, IContributionFilter, IContributionEntryFilter
-{
-	private static Logger log; // log is initialized lazily, creating a logger before log4j is initialized gives errors.
-
-	private static Logger getLogger()
-	{
-		if (log == null)
-		{
-			log = LoggerFactory.getLogger(WebEntry.class.getCanonicalName());
-		}
-		return log;
-	}
-
-	private final String endpointType;
-
-	public WebEntry(String endpointType)
-	{
-		this.endpointType = endpointType;
-	}
-
-	/**
-	 * @return the endpointType
-	 */
-	public String getEndpointType()
-	{
-		return endpointType;
-	}
-
-	/**
-	 * Provide all the webcomponent bundle names.
-	 * @return the bundle names
-	 */
-	public abstract String[] getWebComponentBundleNames();
-
-	/**
-	 * Provide all the service bundle names.
-	 * @return the bundle names
-	 */
-	public abstract String[] getServiceBundleNames();
-
-	@Override
-	public void init(final FilterConfig fc) throws ServletException
-	{
-		// register the session factory at the manager
-		WebsocketSessionManager.setWebsocketSessionFactory(getEndpointType(), createSessionFactory());
-
-		initWebComponentSpecs(fc);
-
-		WebServiceSpecProvider.init(fc.getServletContext(), getServiceBundleNames());
-	}
-
-	public void initWebComponentSpecs(FilterConfig fc)
-	{
-		WebComponentSpecProvider.init(fc.getServletContext(), getWebComponentBundleNames(), null);
-	}
-
-	/**
-	 * Provide the websocketsessionfactory
-	 * @return the factory
-	 */
-	protected abstract IWebsocketSessionFactory createSessionFactory();
-
-	public void doFilter(ServletRequest servletRequest, ServletResponse servletResponse, FilterChain filterChain, Collection<String> cssContributions,
-		Collection<String> jsContributions, Collection<String> extraMetaData, Map<String, Object> variableSubstitution,
-		String contentSecurityPolicyNonce) throws IOException, ServletException
-	{
-		HttpServletRequest request = (HttpServletRequest)servletRequest;
-		HttpServletResponse response = (HttpServletResponse)servletResponse;
-
-		if ("GET".equalsIgnoreCase(request.getMethod()))
-		{
-			// make sure a session is created. when a sablo client is created, that one should set the timeout to 0
-			HttpSession httpSession = request.getSession();
-			if (getLogger().isDebugEnabled()) getLogger().debug("HttpSession created: " + httpSession);
-			// the session should be picked up in a websocket request very soon, set timeout low so it won't stay in case of robots
-			// if it is already the time out the GetHttpSessionConfigurator would set then don't reset it to 60
-			if (!Boolean.TRUE.equals(httpSession.getAttribute(GetHttpSessionConfigurator.WEBSOCKET_STARTED)))
-			{
-				if (getLogger().isDebugEnabled()) getLogger().debug("Setting 60 seconds timeout on the HttpSession: " + httpSession);
-				httpSession.setMaxInactiveInterval(60);
-			}
-
-			String uri = request.getRequestURI();
-			if (uri.endsWith("spec/" + ModifiablePropertiesGenerator.PUSH_TO_SERVER_BINDINGS_LIST + ".js"))
-			{
-				long lastSpecLoadTime = Math.max(WebComponentSpecProvider.getLastLoadTimestamp(), WebServiceSpecProvider.getLastLoadTimestamp());
-				if (HTTPUtils.checkAndSetUnmodified(request, response, lastSpecLoadTime)) return;
-
-				HTTPUtils.setNoCacheHeaders(response);
-
-				response.setContentType("text/javascript");
-				response.setCharacterEncoding("UTF-8");
-				PrintWriter w = servletResponse.getWriter();
-				ModifiablePropertiesGenerator.start(w);
-				ModifiablePropertiesGenerator.appendAll(w, WebComponentSpecProvider.getSpecProviderState().getAllWebComponentSpecifications(), "components");
-				ModifiablePropertiesGenerator.appendAll(w, WebServiceSpecProvider.getSpecProviderState().getAllWebComponentSpecifications(), "services");
-				ModifiablePropertiesGenerator.finish(w);
-				w.flush();
-
-				return;
-			}
-
-			URL indexPageResource = getIndexPageResource(request);
-			if (indexPageResource != null)
-			{
-				response.setContentType("text/html");
-				response.setCharacterEncoding("UTF-8");
-				PrintWriter w = servletResponse.getWriter();
-				IndexPageEnhancer.enhance(indexPageResource, request, cssContributions, jsContributions, extraMetaData, variableSubstitution, w, this, this,
-					contentSecurityPolicyNonce);
-				w.flush();
-				return;
-			}
-		}
-<<<<<<< HEAD
-
-		URL indexPageResource = getIndexPageResource(request);
-		if (indexPageResource != null)
-		{
-			response.setContentType("text/html");
-			response.setCharacterEncoding("UTF-8");
-			PrintWriter w = servletResponse.getWriter();
-			IndexPageEnhancer.enhance(indexPageResource, request, cssContributions, jsContributions, extraMetaData, variableSubstitution, w, this, this,
-				contentSecurityPolicyConfig);
-			w.flush();
-			return;
-		}
-
-=======
->>>>>>> 1826c215
-		filterChain.doFilter(servletRequest, servletResponse);
-	}
-
-	public List<String> filterCSSContributions(List<String> cssContributions)
-	{
-		return cssContributions;
-	}
-
-	public List<String> filterJSContributions(List<String> jsContributions)
-	{
-		return jsContributions;
-	}
-
-	protected URL getIndexPageResource(HttpServletRequest request) throws IOException
-	{
-		if ("/index.html".equals(request.getServletPath()))
-		{
-			return request.getServletContext().getResource(request.getServletPath());
-		}
-		return null;
-	}
-
-	@Override
-	public void destroy()
-	{
-		WebsocketSessionManager.destroy();
-
-		WebComponentSpecProvider.disposeInstance();
-
-		WebServiceSpecProvider.disposeInstance();
-	}
+/*
+ * Copyright (C) 2014 Servoy BV
+ *
+ * Licensed under the Apache License, Version 2.0 (the "License");
+ * you may not use this file except in compliance with the License.
+ * You may obtain a copy of the License at
+ *
+ *      http://www.apache.org/licenses/LICENSE-2.0
+ *
+ * Unless required by applicable law or agreed to in writing, software
+ * distributed under the License is distributed on an "AS IS" BASIS,
+ * WITHOUT WARRANTIES OR CONDITIONS OF ANY KIND, either express or implied.
+ * See the License for the specific language governing permissions and
+ * limitations under the License.
+ */
+
+package org.sablo;
+
+import java.io.IOException;
+import java.io.PrintWriter;
+import java.net.URL;
+import java.util.Collection;
+import java.util.List;
+import java.util.Map;
+
+import javax.servlet.Filter;
+import javax.servlet.FilterChain;
+import javax.servlet.FilterConfig;
+import javax.servlet.ServletException;
+import javax.servlet.ServletRequest;
+import javax.servlet.ServletResponse;
+import javax.servlet.http.HttpServletRequest;
+import javax.servlet.http.HttpServletResponse;
+import javax.servlet.http.HttpSession;
+
+import org.sablo.specification.WebComponentSpecProvider;
+import org.sablo.specification.WebServiceSpecProvider;
+import org.sablo.websocket.GetHttpSessionConfigurator;
+import org.sablo.websocket.IWebsocketSessionFactory;
+import org.sablo.websocket.WebsocketSessionManager;
+import org.slf4j.Logger;
+import org.slf4j.LoggerFactory;
+
+/**
+ * Configuration class to define entry points and factories.
+ * Subclasses should carry the @WebFilter annotation
+ * @author jblok
+ */
+public abstract class WebEntry implements Filter, IContributionFilter, IContributionEntryFilter
+{
+	private static Logger log; // log is initialized lazily, creating a logger before log4j is initialized gives errors.
+
+	private static Logger getLogger()
+	{
+		if (log == null)
+		{
+			log = LoggerFactory.getLogger(WebEntry.class.getCanonicalName());
+		}
+		return log;
+	}
+
+	private final String endpointType;
+
+	public WebEntry(String endpointType)
+	{
+		this.endpointType = endpointType;
+	}
+
+	/**
+	 * @return the endpointType
+	 */
+	public String getEndpointType()
+	{
+		return endpointType;
+	}
+
+	/**
+	 * Provide all the webcomponent bundle names.
+	 * @return the bundle names
+	 */
+	public abstract String[] getWebComponentBundleNames();
+
+	/**
+	 * Provide all the service bundle names.
+	 * @return the bundle names
+	 */
+	public abstract String[] getServiceBundleNames();
+
+	@Override
+	public void init(final FilterConfig fc) throws ServletException
+	{
+		// register the session factory at the manager
+		WebsocketSessionManager.setWebsocketSessionFactory(getEndpointType(), createSessionFactory());
+
+		initWebComponentSpecs(fc);
+
+		WebServiceSpecProvider.init(fc.getServletContext(), getServiceBundleNames());
+	}
+
+	public void initWebComponentSpecs(FilterConfig fc)
+	{
+		WebComponentSpecProvider.init(fc.getServletContext(), getWebComponentBundleNames(), null);
+	}
+
+	/**
+	 * Provide the websocketsessionfactory
+	 * @return the factory
+	 */
+	protected abstract IWebsocketSessionFactory createSessionFactory();
+
+	public void doFilter(ServletRequest servletRequest, ServletResponse servletResponse, FilterChain filterChain, Collection<String> cssContributions,
+		Collection<String> jsContributions, Collection<String> extraMetaData, Map<String, Object> variableSubstitution,
+		String contentSecurityPolicyNonce) throws IOException, ServletException
+	{
+		HttpServletRequest request = (HttpServletRequest)servletRequest;
+		HttpServletResponse response = (HttpServletResponse)servletResponse;
+
+		if ("GET".equalsIgnoreCase(request.getMethod()))
+		{
+			// make sure a session is created. when a sablo client is created, that one should set the timeout to 0
+			HttpSession httpSession = request.getSession();
+			if (getLogger().isDebugEnabled()) getLogger().debug("HttpSession created: " + httpSession);
+			// the session should be picked up in a websocket request very soon, set timeout low so it won't stay in case of robots
+			// if it is already the time out the GetHttpSessionConfigurator would set then don't reset it to 60
+			if (!Boolean.TRUE.equals(httpSession.getAttribute(GetHttpSessionConfigurator.WEBSOCKET_STARTED)))
+			{
+				if (getLogger().isDebugEnabled()) getLogger().debug("Setting 60 seconds timeout on the HttpSession: " + httpSession);
+				httpSession.setMaxInactiveInterval(60);
+			}
+
+			URL indexPageResource = getIndexPageResource(request);
+			if (indexPageResource != null)
+			{
+				response.setContentType("text/html");
+				response.setCharacterEncoding("UTF-8");
+				PrintWriter w = servletResponse.getWriter();
+				IndexPageEnhancer.enhance(indexPageResource, request, cssContributions, jsContributions, extraMetaData, variableSubstitution, w, this, this,
+					contentSecurityPolicyNonce);
+				w.flush();
+				return;
+			}
+		}
+		filterChain.doFilter(servletRequest, servletResponse);
+	}
+
+	public List<String> filterCSSContributions(List<String> cssContributions)
+	{
+		return cssContributions;
+	}
+
+	public List<String> filterJSContributions(List<String> jsContributions)
+	{
+		return jsContributions;
+	}
+
+	protected URL getIndexPageResource(HttpServletRequest request) throws IOException
+	{
+		if ("/index.html".equals(request.getServletPath()))
+		{
+			return request.getServletContext().getResource(request.getServletPath());
+		}
+		return null;
+	}
+
+	@Override
+	public void destroy()
+	{
+		WebsocketSessionManager.destroy();
+
+		WebComponentSpecProvider.disposeInstance();
+
+		WebServiceSpecProvider.disposeInstance();
+	}
 }