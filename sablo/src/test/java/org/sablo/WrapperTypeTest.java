--- conflicted
+++ resolved
@@ -1,349 +1,172 @@
-<<<<<<< HEAD
-/*
- * Copyright (C) 2014 Servoy BV
- *
- * Licensed under the Apache License, Version 2.0 (the "License");
- * you may not use this file except in compliance with the License.
- * You may obtain a copy of the License at
- *
- *      http://www.apache.org/licenses/LICENSE-2.0
- *
- * Unless required by applicable law or agreed to in writing, software
- * distributed under the License is distributed on an "AS IS" BASIS,
- * WITHOUT WARRANTIES OR CONDITIONS OF ANY KIND, either express or implied.
- * See the License for the specific language governing permissions and
- * limitations under the License.
- */
-package org.sablo;
-
-import static org.junit.Assert.assertEquals;
-import static org.junit.Assert.assertTrue;
-
-import java.io.InputStream;
-import java.util.HashMap;
-import java.util.Map;
-
-import org.json.JSONException;
-import org.json.JSONObject;
-import org.json.JSONWriter;
-import org.junit.Before;
-import org.junit.Ignore;
-import org.junit.Test;
-import org.sablo.specification.WebComponentPackage.IPackageReader;
-import org.sablo.specification.WebComponentSpecProvider;
-import org.sablo.specification.property.IDataConverterContext;
-import org.sablo.specification.property.IWrapperType;
-import org.sablo.specification.property.types.AggregatedPropertyType;
-import org.sablo.specification.property.types.TypesRegistry;
-import org.sablo.websocket.TypedData;
-import org.sablo.websocket.utils.DataConversion;
-import org.sablo.websocket.utils.JSONUtils;
-
-/**
- * @author jcompagner
- *
- */
-@Ignore
-public class WrapperTypeTest
-{
-
-	/**
-	 * @author jcompagner
-	 *
-	 */
-	public class MyWrapperType implements IWrapperType<String, MyWrapper>
-	{
-
-		@Override
-		public String getName()
-		{
-			return "mywrapper";
-		}
-
-		@Override
-		public Object parseConfig(JSONObject config)
-		{
-			return config;
-		}
-
-		@Override
-		public String defaultValue()
-		{
-			return null;
-		}
-
-		@Override
-		public String unwrap(MyWrapper value)
-		{
-			return value.string;
-		}
-
-		@Override
-		public MyWrapper wrap(String value, MyWrapper previousValue, IDataConverterContext dataConverterContext)
-		{
-			if (previousValue == null) previousValue = new MyWrapper();
-			previousValue.string = value;
-			previousValue.counter++;
-			return previousValue;
-		}
-
-		@Override
-		public MyWrapper fromJSON(Object newValue, MyWrapper previousValue, IDataConverterContext dataConverterContext)
-		{
-			if (newValue instanceof JSONObject)
-			{
-				return wrap(((JSONObject)newValue).optString("string"), previousValue, dataConverterContext);
-			}
-			else if (newValue instanceof String)
-			{
-				return wrap((String)newValue, previousValue, dataConverterContext);
-			}
-			return null;
-		}
-
-		@Override
-		public JSONWriter toJSON(JSONWriter writer, String key, MyWrapper object, DataConversion clientConversion) throws JSONException
-		{
-			JSONUtils.addKeyIfPresent(writer, key);
-			writer.object();
-			writer.key("string").value(object.string);
-			writer.key("counter").value(object.counter);
-			writer.endObject();
-			return writer;
-		}
-
-	}
-
-	public class MyWrapper
-	{
-		private String string;
-		private int counter;
-	}
-
-	/**
-	 * @throws java.lang.Exception
-	 */
-	@Before
-	public void setUp() throws Exception
-	{
-
-		TypesRegistry.addType(new MyWrapperType());
-		InputStream is = getClass().getResourceAsStream("WebComponentTest-manifest.spec");
-		byte[] bytes = new byte[is.available()];
-		is.read(bytes);
-		String manifest = new String(bytes);
-		is.close();
-
-		is = getClass().getResourceAsStream("WrapperTypeTest-mycomponent.spec");
-		bytes = new byte[is.available()];
-		is.read(bytes);
-		String comp = new String(bytes);
-		is.close();
-
-		HashMap<String, String> components = new HashMap<>();
-		components.put("mycomponent.spec", comp);
-		WebComponentSpecProvider.init(new IPackageReader[] { new InMemPackageReader(manifest, components) });
-	}
-
-	@Test
-	public void test() throws JSONException
-	{
-		WebComponent component = new WebComponent("mycomponent", "test");
-		component.setProperty("somepropp", "test");
-
-		assertEquals("test", component.getProperty("somepropp"));
-
-		HashMap<String, Object> data = new HashMap<>();
-		TypedData<Map<String, Object>> properties = component.getProperties();
-		data.put("msg", properties.content);
-
-		String msg = JSONUtils.writeDataWithConversions(data, AggregatedPropertyType.newAggregatedProperty().putProperty("msg", properties.contentType));
-		assertEquals("{\"msg\":{\"somepropp\":{\"string\":\"test\",\"counter\":1},\"name\":\"test\"}}", msg);
-
-		component.putBrowserProperty("somepropp", "tester");
-
-		assertTrue(component.getRawProperties().get("somepropp") instanceof MyWrapper);
-
-		assertEquals("tester", component.getProperty("somepropp"));
-
-		component.putBrowserProperty("somepropp", new JSONObject("{\"string\":\"test\"}"));
-		assertTrue(component.getRawProperties().get("somepropp") instanceof MyWrapper);
-
-		assertEquals("test", component.getProperty("somepropp"));
-	}
-
-}
-=======
-/*
- * Copyright (C) 2014 Servoy BV
- *
- * Licensed under the Apache License, Version 2.0 (the "License");
- * you may not use this file except in compliance with the License.
- * You may obtain a copy of the License at
- *
- *      http://www.apache.org/licenses/LICENSE-2.0
- *
- * Unless required by applicable law or agreed to in writing, software
- * distributed under the License is distributed on an "AS IS" BASIS,
- * WITHOUT WARRANTIES OR CONDITIONS OF ANY KIND, either express or implied.
- * See the License for the specific language governing permissions and
- * limitations under the License.
- */
-package org.sablo;
-
-import static org.junit.Assert.assertEquals;
-import static org.junit.Assert.assertTrue;
-
-import java.io.InputStream;
-import java.util.HashMap;
-import java.util.Map;
-
-import org.json.JSONException;
-import org.json.JSONObject;
-import org.json.JSONWriter;
-import org.junit.Before;
-import org.junit.Test;
-import org.sablo.specification.WebComponentPackage.IPackageReader;
-import org.sablo.specification.WebComponentSpecProvider;
-import org.sablo.specification.property.IDataConverterContext;
-import org.sablo.specification.property.IWrapperType;
-import org.sablo.specification.property.types.AggregatedPropertyType;
-import org.sablo.specification.property.types.TypesRegistry;
-import org.sablo.websocket.TypedData;
-import org.sablo.websocket.utils.DataConversion;
-import org.sablo.websocket.utils.JSONUtils;
-
-/**
- * @author jcompagner
- *
- */
-public class WrapperTypeTest
-{
-
-	/**
-	 * @author jcompagner
-	 *
-	 */
-	public class MyWrapperType implements IWrapperType<String, MyWrapper>
-	{
-
-		@Override
-		public String getName()
-		{
-			return "mywrapper";
-		}
-
-		@Override
-		public Object parseConfig(JSONObject config)
-		{
-			return config;
-		}
-
-		@Override
-		public String defaultValue()
-		{
-			return null;
-		}
-
-		@Override
-		public String unwrap(MyWrapper value)
-		{
-			return value.string;
-		}
-
-		@Override
-		public MyWrapper wrap(String value, MyWrapper previousValue, IDataConverterContext dataConverterContext)
-		{
-			if (previousValue == null) previousValue = new MyWrapper();
-			previousValue.string = value;
-			previousValue.counter++;
-			return previousValue;
-		}
-
-		@Override
-		public MyWrapper fromJSON(Object newValue, MyWrapper previousValue, IDataConverterContext dataConverterContext)
-		{
-			if (newValue instanceof JSONObject)
-			{
-				return wrap(((JSONObject)newValue).optString("string"), previousValue, dataConverterContext);
-			}
-			else if (newValue instanceof String)
-			{
-				return wrap((String)newValue, previousValue, dataConverterContext);
-			}
-			return null;
-		}
-
-		@Override
-		public JSONWriter toJSON(JSONWriter writer, String key, MyWrapper object, DataConversion clientConversion) throws JSONException
-		{
-			JSONUtils.addKeyIfPresent(writer, key);
-			writer.object();
-			writer.key("string").value(object.string);
-			writer.key("counter").value(object.counter);
-			writer.endObject();
-			return writer;
-		}
-
-	}
-
-	public class MyWrapper
-	{
-		private String string;
-		private int counter;
-	}
-
-	/**
-	 * @throws java.lang.Exception
-	 */
-	@Before
-	public void setUp() throws Exception
-	{
-
-		TypesRegistry.addType(new MyWrapperType());
-		InputStream is = getClass().getResourceAsStream("WebComponentTest.manifest");
-		byte[] bytes = new byte[is.available()];
-		is.read(bytes);
-		String manifest = new String(bytes);
-		is.close();
-
-		is = getClass().getResourceAsStream("WrapperTypeTest-mycomponent.spec");
-		bytes = new byte[is.available()];
-		is.read(bytes);
-		String comp = new String(bytes);
-		is.close();
-
-		HashMap<String, String> components = new HashMap<>();
-		components.put("mycomponent.spec", comp);
-		WebComponentSpecProvider.init(new IPackageReader[] { new InMemPackageReader(manifest, components) });
-	}
-
-	@Test
-	public void test() throws JSONException
-	{
-		WebComponent component = new WebComponent("mycomponent", "test");
-		component.setProperty("somepropp", "test");
-
-		assertEquals("test", component.getProperty("somepropp"));
-
-		HashMap<String, Object> data = new HashMap<>();
-		TypedData<Map<String, Object>> properties = component.getProperties();
-		data.put("msg", properties.content);
-
-		String msg = JSONUtils.writeDataWithConversions(data, AggregatedPropertyType.newAggregatedProperty().putProperty("msg", properties.contentType));
-		assertEquals("{\"msg\":{\"somepropp\":{\"string\":\"test\",\"counter\":1},\"name\":\"test\"}}", msg);
-
-		component.putBrowserProperty("somepropp", "tester");
-
-		assertTrue(component.getRawProperties().get("somepropp") instanceof MyWrapper);
-
-		assertEquals("tester", component.getProperty("somepropp"));
-
-		component.putBrowserProperty("somepropp", new JSONObject("{\"string\":\"test\"}"));
-		assertTrue(component.getRawProperties().get("somepropp") instanceof MyWrapper);
-
-		assertEquals("test", component.getProperty("somepropp"));
-	}
-
-}
->>>>>>> 512a7b94
+/*
+ * Copyright (C) 2014 Servoy BV
+ *
+ * Licensed under the Apache License, Version 2.0 (the "License");
+ * you may not use this file except in compliance with the License.
+ * You may obtain a copy of the License at
+ *
+ *      http://www.apache.org/licenses/LICENSE-2.0
+ *
+ * Unless required by applicable law or agreed to in writing, software
+ * distributed under the License is distributed on an "AS IS" BASIS,
+ * WITHOUT WARRANTIES OR CONDITIONS OF ANY KIND, either express or implied.
+ * See the License for the specific language governing permissions and
+ * limitations under the License.
+ */
+package org.sablo;
+
+import static org.junit.Assert.assertEquals;
+import static org.junit.Assert.assertTrue;
+
+import java.io.InputStream;
+import java.util.HashMap;
+import java.util.Map;
+
+import org.json.JSONException;
+import org.json.JSONObject;
+import org.json.JSONWriter;
+import org.junit.Before;
+import org.junit.Test;
+import org.sablo.specification.WebComponentPackage.IPackageReader;
+import org.sablo.specification.WebComponentSpecProvider;
+import org.sablo.specification.property.IDataConverterContext;
+import org.sablo.specification.property.IWrapperType;
+import org.sablo.specification.property.types.AggregatedPropertyType;
+import org.sablo.specification.property.types.TypesRegistry;
+import org.sablo.websocket.TypedData;
+import org.sablo.websocket.utils.DataConversion;
+import org.sablo.websocket.utils.JSONUtils;
+
+/**
+ * @author jcompagner
+ *
+ */
+public class WrapperTypeTest
+{
+
+	/**
+	 * @author jcompagner
+	 *
+	 */
+	public class MyWrapperType implements IWrapperType<String, MyWrapper>
+	{
+
+		@Override
+		public String getName()
+		{
+			return "mywrapper";
+		}
+
+		@Override
+		public Object parseConfig(JSONObject config)
+		{
+			return config;
+		}
+
+		@Override
+		public String defaultValue()
+		{
+			return null;
+		}
+
+		@Override
+		public String unwrap(MyWrapper value)
+		{
+			return value.string;
+		}
+
+		@Override
+		public MyWrapper wrap(String value, MyWrapper previousValue, IDataConverterContext dataConverterContext)
+		{
+			if (previousValue == null) previousValue = new MyWrapper();
+			previousValue.string = value;
+			previousValue.counter++;
+			return previousValue;
+		}
+
+		@Override
+		public MyWrapper fromJSON(Object newValue, MyWrapper previousValue, IDataConverterContext dataConverterContext)
+		{
+			if (newValue instanceof JSONObject)
+			{
+				return wrap(((JSONObject)newValue).optString("string"), previousValue, dataConverterContext);
+			}
+			else if (newValue instanceof String)
+			{
+				return wrap((String)newValue, previousValue, dataConverterContext);
+			}
+			return null;
+		}
+
+		@Override
+		public JSONWriter toJSON(JSONWriter writer, String key, MyWrapper object, DataConversion clientConversion) throws JSONException
+		{
+			JSONUtils.addKeyIfPresent(writer, key);
+			writer.object();
+			writer.key("string").value(object.string);
+			writer.key("counter").value(object.counter);
+			writer.endObject();
+			return writer;
+		}
+
+	}
+
+	public class MyWrapper
+	{
+		private String string;
+		private int counter;
+	}
+
+	/**
+	 * @throws java.lang.Exception
+	 */
+	@Before
+	public void setUp() throws Exception
+	{
+
+		TypesRegistry.addType(new MyWrapperType());
+		InputStream is = getClass().getResourceAsStream("WebComponentTest.manifest");
+		byte[] bytes = new byte[is.available()];
+		is.read(bytes);
+		String manifest = new String(bytes);
+		is.close();
+
+		is = getClass().getResourceAsStream("WrapperTypeTest-mycomponent.spec");
+		bytes = new byte[is.available()];
+		is.read(bytes);
+		String comp = new String(bytes);
+		is.close();
+
+		HashMap<String, String> components = new HashMap<>();
+		components.put("mycomponent.spec", comp);
+		WebComponentSpecProvider.init(new IPackageReader[] { new InMemPackageReader(manifest, components) });
+	}
+
+	@Test
+	public void test() throws JSONException
+	{
+		WebComponent component = new WebComponent("mycomponent", "test");
+		component.setProperty("somepropp", "test");
+
+		assertEquals("test", component.getProperty("somepropp"));
+
+		HashMap<String, Object> data = new HashMap<>();
+		TypedData<Map<String, Object>> properties = component.getProperties();
+		data.put("msg", properties.content);
+
+		String msg = JSONUtils.writeDataWithConversions(data, AggregatedPropertyType.newAggregatedProperty().putProperty("msg", properties.contentType));
+		assertEquals("{\"msg\":{\"somepropp\":{\"string\":\"test\",\"counter\":1},\"name\":\"test\"}}", msg);
+
+		component.putBrowserProperty("somepropp", "tester");
+
+		assertTrue(component.getRawProperties().get("somepropp") instanceof MyWrapper);
+
+		assertEquals("tester", component.getProperty("somepropp"));
+
+		component.putBrowserProperty("somepropp", new JSONObject("{\"string\":\"test\"}"));
+		assertTrue(component.getRawProperties().get("somepropp") instanceof MyWrapper);
+
+		assertEquals("test", component.getProperty("somepropp"));
+	}
+
+}